--- conflicted
+++ resolved
@@ -81,14 +81,9 @@
   val logstashLogback     = "net.logstash.logback"        % "logstash-logback-encoder"  % "5.3"
   val slf4j               = "org.slf4j"                   % "slf4j-api"                 % slf4jVersion
   val julToSlf4j          = "org.slf4j"                   % "jul-to-slf4j"              % slf4jVersion
-<<<<<<< HEAD
-  val pureconfig          = "com.github.pureconfig"       %% "pureconfig"               % "0.12.3"
+  val pureconfig          = "com.github.pureconfig"       %% "pureconfig"               % "0.13.0"
   val fs2Core             = "co.fs2"                      %% "fs2-core"                 % "2.3.0"
   // format: on
-=======
-  // format: on
-  val pureconfig          = "com.github.pureconfig"       %% "pureconfig"               % "0.13.0"
->>>>>>> 2677fcaf
 
   val overrides = Seq(
     catsCore,
