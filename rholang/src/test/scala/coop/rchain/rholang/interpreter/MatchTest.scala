--- conflicted
+++ resolved
@@ -200,11 +200,7 @@
         .prepend(Send(Quote(GPrivate("0")), Seq(GInt(43)), persistent = false)))
     val pattern: Bundle = Bundle(
       Par()
-<<<<<<< HEAD
-        .prepend(Send(Quote(GInt(7)), Seq(EVar(FreeVar(0))), persistent = false, freeCount = 1))
-=======
-        .prepend(Send(Quote(GInt(7)), Seq(EVar(FreeVar(0))), false))
->>>>>>> 412f2f19
+        .prepend(Send(Quote(GInt(7)), Seq(EVar(FreeVar(0))), persistent = false))
         .prepend(EVar(Wildcard(WildcardMsg()))))
 
     val result = spatialMatch(target, pattern).runS(emptyMap)
