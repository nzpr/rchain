--- conflicted
+++ resolved
@@ -5,10 +5,9 @@
 import coop.rchain.metrics
 import coop.rchain.metrics.{Metrics, NoopSpan, Span}
 import coop.rchain.rholang.Resources
-import coop.rchain.rholang.interpreter.accounting.{_cost, Cost}
+import coop.rchain.rholang.interpreter.accounting.Cost
 import coop.rchain.rspace.SoftCheckpoint
 import coop.rchain.shared.Log
-import coop.rchain.store.InMemoryStoreManager
 import monix.eval.Task
 import monix.execution.Scheduler.Implicits.global
 import org.scalatest.{FlatSpec, Matchers}
@@ -120,24 +119,16 @@
     implicit val logF: Log[Task]           = new Log.NOPLog[Task]
     implicit val metricsEff: Metrics[Task] = new metrics.Metrics.MetricsNOP[Task]
     implicit val noopSpan: Span[Task]      = NoopSpan[Task]()
-<<<<<<< HEAD
 
     val resources = for {
-      dir <- Resources.mkTempDir[Task]("cost-accounting-spec-")
-      res <- Resources.mkRuntimesAt[Task](dir)()
+      res <- Resources.mkRuntimes[Task]("cost-accounting-spec-")
     } yield res
 
     resources.use {
-      case (runtime, replayRuntime) =>
+      case (runtime, replayRuntime, _) =>
         // Execute operation
         op(runtime, replayRuntime)
     }
-=======
-    implicit val kvm                       = InMemoryStoreManager[Task]
-
-    // Execute operation
-    Resources.mkRuntimeAt(kvm).map(_._1).flatMap(op)
->>>>>>> a4ab50f1
   }
 
 }