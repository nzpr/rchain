package coop.rchain.rholang.interpreter

import java.io.StringReader

import com.google.protobuf.ByteString
import coop.rchain.crypto.codec.Base16
import coop.rchain.crypto.hash.{Blake2b256, Blake2b512Random}
import coop.rchain.models.Expr.ExprInstance._
import coop.rchain.models._
import coop.rchain.models.rholang.implicits._
import coop.rchain.rholang.interpreter.Runtime.RhoDispatchMap
import coop.rchain.rholang.interpreter.accounting.{Cost, CostAccount, CostAccounting}
import coop.rchain.rholang.interpreter.errors.OutOfPhlogistonsError
import coop.rchain.rholang.interpreter.storage.implicits._
import coop.rchain.rspace.ISpace
import coop.rchain.rspace.internal.{Datum, Row}
import coop.rchain.rspace.pure.PureRSpace
import monix.eval.Task
import monix.execution.Scheduler.Implicits.global
import org.scalatest.{FlatSpec, Matchers}

import scala.concurrent.Await
import scala.concurrent.duration._

trait RegistryTester extends PersistentStoreTester {
  implicit val errorLog = new ErrorLog()
  implicit val costAccounting =
    CostAccounting.unsafe[Task](CostAccount(Integer.MAX_VALUE))

  private[this] def dispatchTableCreator(registry: Registry[Task]): RhoDispatchMap = {
    import coop.rchain.rholang.interpreter.Runtime.BodyRefs._
    Map(
      REG_LOOKUP                   -> registry.lookup,
      REG_LOOKUP_CALLBACK          -> registry.lookupCallback,
      REG_INSERT                   -> registry.insert,
      REG_INSERT_CALLBACK          -> registry.insertCallback,
      REG_NONCE_INSERT_CALLBACK    -> registry.nonceInsertCallback,
      REG_DELETE                   -> registry.delete,
      REG_DELETE_ROOT_CALLBACK     -> registry.deleteRootCallback,
      REG_DELETE_CALLBACK          -> registry.deleteCallback,
      REG_REGISTER_INSERT_CALLBACK -> registry.registerInsertCallback,
      REG_PUBLIC_LOOKUP            -> registry.publicLookup,
      REG_PUBLIC_REGISTER_RANDOM   -> registry.publicRegisterRandom,
      REG_PUBLIC_REGISTER_SIGNED   -> registry.publicRegisterSigned
    )
  }

  def withRegistryAndTestSpace[R](
      f: (
          ChargingReducer[Task],
          ISpace[
            Task,
            Par,
            BindPattern,
            OutOfPhlogistonsError.type,
            ListParWithRandom,
            ListParWithRandomAndPhlos,
            TaggedContinuation
          ]
      ) => R
  ): R =
    withTestSpace(errorLog) {
      case TestFixture(space, _) =>
        val _                                  = errorLog.readAndClearErrorVector()
        lazy val dispatchTable: RhoDispatchMap = dispatchTableCreator(registry)
        lazy val (dispatcher @ _, reducer, registry) =
          RholangAndScalaDispatcher
            .create(space, dispatchTable, Registry.testingUrnMap)
        reducer.setAvailablePhlos(Cost(Integer.MAX_VALUE)).runSyncUnsafe(1.second)
        registry.testInstall().runSyncUnsafe(1.second)
        f(reducer, space)
    }
}

class RegistrySpec extends FlatSpec with Matchers with RegistryTester {

  private val EvaluateTimeout = 10.seconds

  /*
    0897e9533fd9c5c26e7ea3fe07f99a4dbbde31eb2c59f84810d03e078e7d31c2
    089775e6bbe6f893b810e66615867bede6e16fcf22a5dd869bb17ca8415f0b8e
    0897ef763354e4266d31c74b7a5be55fbfeb464fe65ce56ce9ccbfd9a1fddef0
    0897a37e047d2fc591185812e4a9526ded5509544e6586092c25a17abf366ea3
   */
  val eightByteArray: Par       = GByteArray(ByteString.copyFrom(Array[Byte](0x08.toByte)))
  val ninetySevenByteArray: Par = GByteArray(ByteString.copyFrom(Array[Byte](0x97.toByte)))
  val branchName: Par = GPrivate(
    ByteString
      .copyFrom(Base16.decode("d5fd3d8daf9f295aa590b37b50d5518803b4596ed6940aa42d46b1413a1bb16e"))
  )
  // format: off
  val rootSend: Send = Send(
    chan = Registry.registryRoot,
    data = Seq(
      Expr(EMapBody(
        ParMap(Seq(eightByteArray -> Par(exprs = Seq(Expr(ETupleBody(ETuple(Seq(GInt(1), ninetySevenByteArray, branchName))))))))))),
    persistent = false
  )
  // format: on
  val sevenFiveByteArray: Par = GByteArray(ByteString.copyFrom(Array[Byte](0x75.toByte)))
  val aThreeByteArray: Par    = GByteArray(ByteString.copyFrom(Array[Byte](0xa3.toByte)))
  val eNineByteArray: Par     = GByteArray(ByteString.copyFrom(Array[Byte](0xe9.toByte)))
  val efByteArray: Par        = GByteArray(ByteString.copyFrom(Array[Byte](0xef.toByte)))
  val emptyByteArray: Par     = GByteArray(ByteString.EMPTY)
  val branch1: Par = GByteArray(
    ByteString.copyFrom(Base16.decode("533fd9c5c26e7ea3fe07f99a4dbbde31eb2c59f84810d03e078e7d31c2"))
  )
  val branch2: Par = GByteArray(
    ByteString.copyFrom(Base16.decode("e6bbe6f893b810e66615867bede6e16fcf22a5dd869bb17ca8415f0b8e"))
  )
  val branch3: Par = GByteArray(
    ByteString.copyFrom(Base16.decode("763354e4266d31c74b7a5be55fbfeb464fe65ce56ce9ccbfd9a1fddef0"))
  )
  val branch4: Par = GByteArray(
    ByteString.copyFrom(Base16.decode("7e047d2fc591185812e4a9526ded5509544e6586092c25a17abf366ea3"))
  )
  val branchSend: Send = Send(
    chan = branchName,
    data = Seq(
      Expr(
        EMapBody(
          ParMap(
            Seq(
              emptyByteArray -> Par(
                exprs = Seq(Expr(ETupleBody(ETuple(Seq(GInt(0), emptyByteArray, GInt(7))))))
              ),
              eNineByteArray -> Par(
                exprs = Seq(Expr(ETupleBody(ETuple(Seq(GInt(0), branch1, GInt(8))))))
              ),
              sevenFiveByteArray -> Par(
                exprs = Seq(Expr(ETupleBody(ETuple(Seq(GInt(0), branch2, GInt(9))))))
              )
            )
          )
        )
      )
    ),
    persistent = false
  )

  val fullBranchSend: Send = Send(
    chan = branchName,
    data = Seq(
      Expr(
        EMapBody(
          ParMap(
            Seq(
              eNineByteArray -> Par(
                exprs = Seq(Expr(ETupleBody(ETuple(Seq(GInt(0), branch1, GInt(8))))))
              ),
              sevenFiveByteArray -> Par(
                exprs = Seq(Expr(ETupleBody(ETuple(Seq(GInt(0), branch2, GInt(9))))))
              ),
              efByteArray -> Par(
                exprs = Seq(Expr(ETupleBody(ETuple(Seq(GInt(0), branch3, GInt(10))))))
              ),
              aThreeByteArray -> Par(
                exprs = Seq(Expr(ETupleBody(ETuple(Seq(GInt(0), branch4, GInt(11))))))
              )
            )
          )
        )
      )
    ),
    persistent = false
  )

  val baseRand: Blake2b512Random = Blake2b512Random(Array.empty[Byte])

  def checkResult(
      result: Map[
        scala.collection.immutable.Seq[Par],
        Row[BindPattern, ListParWithRandom, TaggedContinuation]
      ],
      s: String,
      expected: Par,
      rand: Blake2b512Random
  ): Unit = {
    val resultRow      = result.get(List[Par](GString(s)))
    val sequenceNumber = resultSequenceNumber(resultRow)
    resultRow should be(
      Some(
        Row(
          List(
            Datum.create[Par, ListParWithRandom](
              GString(s),
              ListParWithRandom(Seq(expected), rand),
              false,
              sequenceNumber
            )
          ),
          List()
        )
      )
    )
  }

  // It is safe to pull out the sequence number because it can vary depending
  // on the registry execution of the produces/consumes and we are not
  // testing replay
  private def resultSequenceNumber(
      resultRow: Option[Row[BindPattern, ListParWithRandom, TaggedContinuation]]
  ) =
    resultRow.fold(0)(_.data.head.source.sequenceNumber)

  "lookup" should "recurse" in {
    val lookupString: String =
      """
      new r(`rho:registry:testing:lookup`) in {
        r!("0897".hexToBytes(), "result0") |
        r!("089775e6bbe6f893b810e66615867bede6e16fcf22a5dd869bb17ca8415f0b8e".hexToBytes(), "result1") |
        r!("0897e9533fd9c5c26e7ea3fe07f99a4dbbde31eb2c59f84810d03e078e7d31c2".hexToBytes(), "result2")
      }"""

    val lookupPar: Par = Interpreter.buildNormalizedTerm(lookupString).value

    val completePar                     = lookupPar.addSends(rootSend, branchSend)
    implicit val rand: Blake2b512Random = baseRand.splitByte(1)
    val newRand                         = rand.splitByte(2)
    val randResult0                     = newRand.splitByte(0)
    randResult0.next; randResult0.next
    val randResult1 = newRand.splitByte(1)
    randResult1.next; randResult1.next
    val randResult2 = newRand.splitByte(2)
    randResult2.next; randResult2.next

<<<<<<< HEAD
    val result = withRegistryAndTestSpace { (reducer, space) =>
      implicit val env = Env[Par]()
      val resultTask = for {
        _ <- reducer.eval(completePar)
      } yield space.store.toMap
      Await.result(resultTask.runToFuture, 3.seconds)
    }
=======
    val result = evaluate(completePar)
>>>>>>> aa16d168

    checkResult(result, "result0", GInt(7), randResult0)
    checkResult(result, "result1", GInt(9), randResult1)
    checkResult(result, "result2", GInt(8), randResult2)
  }

  "insert" should "successfully split" in {
    val insertString =
      """
        new rl(`rho:registry:testing:lookup`), ri(`rho:registry:testing:insert`), ack in {
          ri!("0897e953".hexToBytes(), 10, *ack) |
          for (@10 <- ack) { //merge 0
            rl!("0897e9533fd9c5c26e7ea3fe07f99a4dbbde31eb2c59f84810d03e078e7d31c2".hexToBytes(), *ack) |
            for (@x <- ack) { //merge 1
              @"result0"!(x) |
              rl!("0897e953".hexToBytes(), *ack) |
              for (@x <- ack) { //merge 2
                @"result1"!(x) |
                ri!("0897e9".hexToBytes(), 11, *ack) |
                for (@11 <- ack) { //merge 3
                  rl!("0897e9533fd9c5c26e7ea3fe07f99a4dbbde31eb2c59f84810d03e078e7d31c2".hexToBytes(), *ack) |
                  for (@x <- ack) { //merge4
                    @"result2"!(x) |
                    rl!("0897e953".hexToBytes(), *ack) |
                    for (@x <- ack) { //merge5
                      @"result3"!(x) |
                      rl!("0897e9".hexToBytes(), *ack) |
                      for (@x <- ack) {
                        @"result4"!(x) |
                        ri!("08bb".hexToBytes(), 12, *ack) |
                        for (@12 <- ack) {
                          rl!("0897".hexToBytes(), "result5") |
                          rl!("089775e6bbe6f893b810e66615867bede6e16fcf22a5dd869bb17ca8415f0b8e".hexToBytes(), "result6") |
                          rl!("0897e9".hexToBytes(), "result7") |
                          rl!("0897e953".hexToBytes(), "result8") |
                          rl!("0897e9533fd9c5c26e7ea3fe07f99a4dbbde31eb2c59f84810d03e078e7d31c2".hexToBytes(), "result9") |
                          rl!("08bb".hexToBytes(), "result10")
                        }
                      }
                    }
                  }
                }
              }
            }
          }
        }"""
    val insertPar: Par                      = Interpreter.buildNormalizedTerm(insertString).value
    val completePar                         = insertPar.addSends(rootSend, branchSend)
    implicit val evalRand: Blake2b512Random = baseRand.splitByte(2)

    // Compute the random states for the results
    val resultRand = baseRand.splitByte(2)
    // The two sends setting up the initial state, and then the new.
    val newRand = resultRand.splitByte(2)
    // once, for ack.
    newRand.next()
    val insert0Rand = newRand.splitByte(0)
    // Twice for lookup, once for new name to insert.
    insert0Rand.next(); insert0Rand.next(); insert0Rand.next()
    val merge0      = Blake2b512Random.merge(Seq(newRand.splitByte(1), insert0Rand.splitByte(1)))
    val lookup0Rand = merge0.splitByte(0)
    // It takes 3 now because of the previous insert.
    lookup0Rand.next(); lookup0Rand.next(); lookup0Rand.next()
    val merge1      = Blake2b512Random.merge(Seq(merge0.splitByte(1), lookup0Rand))
    val result0Rand = merge1.splitByte(0)
    val lookup1Rand = merge1.splitByte(1)
    lookup1Rand.next(); lookup1Rand.next(); lookup1Rand.next()
    val merge2      = Blake2b512Random.merge(Seq(merge1.splitByte(2), lookup1Rand))
    val result1Rand = merge2.splitByte(0)
    val insert1Rand = merge2.splitByte(1)
    //0897e9 only takes 2 lookups (root, and 0897). It uses 1 more to split
    insert1Rand.next(); insert1Rand.next(); insert1Rand.next()
    val merge3      = Blake2b512Random.merge(Seq(merge2.splitByte(2), insert1Rand.splitByte(1)))
    val lookup2Rand = merge3.splitByte(0)
    // It takes 4 lookups now because of the second insert.
    lookup2Rand.next(); lookup2Rand.next(); lookup2Rand.next(); lookup2Rand.next()
    val merge4      = Blake2b512Random.merge(Seq(merge3.splitByte(1), lookup2Rand))
    val result2Rand = merge4.splitByte(0)
    val lookup3Rand = merge4.splitByte(1)
    lookup3Rand.next(); lookup3Rand.next(); lookup3Rand.next(); lookup3Rand.next()
    val merge5      = Blake2b512Random.merge(Seq(merge4.splitByte(2), lookup3Rand))
    val result3Rand = merge5.splitByte(0)
    val lookup4Rand = merge5.splitByte(1)
    //Only 3 lookups: root, 0897, e9
    lookup4Rand.next(); lookup4Rand.next(); lookup4Rand.next()
    val merge6      = Blake2b512Random.merge(Seq(merge5.splitByte(2), lookup4Rand))
    val result4Rand = merge6.splitByte(0)
    val insert2Rand = merge6.splitByte(1)
    // Only 2 because we perform a split at the root
    insert2Rand.next(); insert2Rand.next()
    val merge7      = Blake2b512Random.merge(Seq(merge6.splitByte(2), insert2Rand.splitByte(1)))
    val result5Rand = merge7.splitByte(0)
    result5Rand.next(); result5Rand.next(); result5Rand.next()
    val result6Rand = merge7.splitByte(1)
    result6Rand.next(); result6Rand.next(); result6Rand.next()
    val result7Rand = merge7.splitByte(2)
    result7Rand.next(); result7Rand.next(); result7Rand.next(); result7Rand.next()
    val result8Rand = merge7.splitByte(3)
    result8Rand.next(); result8Rand.next(); result8Rand.next(); result8Rand.next();
    result8Rand.next()
    val result9Rand = merge7.splitByte(4)
    result9Rand.next(); result9Rand.next(); result9Rand.next(); result9Rand.next();
    result9Rand.next()
    val result10Rand = merge7.splitByte(5)
    result10Rand.next(); result10Rand.next()

<<<<<<< HEAD
    val result = withRegistryAndTestSpace { (reducer, space) =>
      implicit val env = Env[Par]()
      val resultTask = for {
        _ <- reducer.eval(completePar)
      } yield space.store.toMap
      Await.result(resultTask.runToFuture, 3.seconds)
    }
=======
    val result = evaluate(completePar)
>>>>>>> aa16d168

    checkResult(result, "result0", GInt(8), result0Rand)
    checkResult(result, "result1", GInt(10), result1Rand)
    checkResult(result, "result2", GInt(8), result2Rand)
    checkResult(result, "result3", GInt(10), result3Rand)
    checkResult(result, "result4", GInt(11), result4Rand)
    checkResult(result, "result5", GInt(7), result5Rand)
    checkResult(result, "result6", GInt(9), result6Rand)
    checkResult(result, "result7", GInt(11), result7Rand)
    checkResult(result, "result8", GInt(10), result8Rand)
    checkResult(result, "result9", GInt(8), result9Rand)
    checkResult(result, "result10", GInt(12), result10Rand)
  }

  "delete" should "successfully merge" in {
    /* The overview of this program is 1 delete, 3 lookups, 1 delete,
    2 lookups, 1 delete, 1 lookup, 1 delete */
    val deleteString =
      """
      new rl(`rho:registry:testing:lookup`), rd(`rho:registry:testing:delete`), ack in {
        rd!("0897a37e047d2fc591185812e4a9526ded5509544e6586092c25a17abf366ea3".hexToBytes(), *ack) |
        for (@11 <- ack) { //merge 0
          rl!("0897e9533fd9c5c26e7ea3fe07f99a4dbbde31eb2c59f84810d03e078e7d31c2".hexToBytes(), *ack) |
          for (@x <- ack) { //merge 1
            @"result0"!(x) |
            rl!("089775e6bbe6f893b810e66615867bede6e16fcf22a5dd869bb17ca8415f0b8e".hexToBytes(), *ack) |
            for (@x <- ack) { //merge 2
              @"result1"!(x) |
              rl!("0897ef763354e4266d31c74b7a5be55fbfeb464fe65ce56ce9ccbfd9a1fddef0".hexToBytes(), *ack) |
              for (@x <- ack) { //merge 3
                @"result2"!(x) |
                rd!("0897ef763354e4266d31c74b7a5be55fbfeb464fe65ce56ce9ccbfd9a1fddef0".hexToBytes(), *ack) |
                for (@10 <- ack) { //merge4
                  rl!("0897e9533fd9c5c26e7ea3fe07f99a4dbbde31eb2c59f84810d03e078e7d31c2".hexToBytes(), *ack) |
                  for (@x <- ack) { //merge5
                    @"result3"!(x) |
                    rl!("089775e6bbe6f893b810e66615867bede6e16fcf22a5dd869bb17ca8415f0b8e".hexToBytes(), *ack) |
                    for (@x <- ack) { //merge6
                      @"result4"!(x) |
                      rd!("089775e6bbe6f893b810e66615867bede6e16fcf22a5dd869bb17ca8415f0b8e".hexToBytes(), *ack) |
                      for (@9 <- ack) { //merge7
                        rl!("0897e9533fd9c5c26e7ea3fe07f99a4dbbde31eb2c59f84810d03e078e7d31c2".hexToBytes(), *ack) |
                        for (@x <- ack) { //merge8
                          @"result5"!(x) |
                          rd!("0897e9533fd9c5c26e7ea3fe07f99a4dbbde31eb2c59f84810d03e078e7d31c2".hexToBytes(), "result6")
                        }
                      }
                    }
                  }
                }
              }
            }
          }
        }
      }"""
    val deletePar: Par                  = Interpreter.buildNormalizedTerm(deleteString).value
    val completePar                     = deletePar.addSends(rootSend, fullBranchSend)
    implicit val rand: Blake2b512Random = baseRand.splitByte(3)

<<<<<<< HEAD
    val result = withRegistryAndTestSpace { (reducer, space) =>
      implicit val env = Env[Par]()
      val resultTask = for {
        _ <- reducer.eval(completePar)
      } yield space.store.toMap
      Await.result(resultTask.runToFuture, 3.seconds)
    }
=======
    val result = evaluate(completePar)
>>>>>>> aa16d168

    // Compute the random states for the results
    val resultRand = baseRand.splitByte(3)
    // The two sends setting up the initial state, and then the new.
    val newRand  = resultRand.splitByte(2)
    val rootRand = resultRand.splitByte(0)
    // once, for ack.
    newRand.next()
    val delete0Rand = newRand.splitByte(0)
    // Once for root, and twice for a single iteration through the tree
    delete0Rand.next(); delete0Rand.next(); delete0Rand.next()
    val merge0      = Blake2b512Random.merge(Seq(newRand.splitByte(1), delete0Rand))
    val lookup0Rand = merge0.splitByte(0)
    lookup0Rand.next(); lookup0Rand.next();
    val merge1      = Blake2b512Random.merge(Seq(merge0.splitByte(1), lookup0Rand))
    val result0Rand = merge1.splitByte(0)
    val lookup1Rand = merge1.splitByte(1)
    lookup1Rand.next(); lookup1Rand.next();
    val merge2      = Blake2b512Random.merge(Seq(merge1.splitByte(2), lookup1Rand))
    val result1Rand = merge2.splitByte(0)
    val lookup2Rand = merge2.splitByte(1)
    lookup2Rand.next(); lookup2Rand.next();
    val merge3      = Blake2b512Random.merge(Seq(merge2.splitByte(2), lookup2Rand))
    val result2Rand = merge3.splitByte(0)
    val delete1Rand = merge3.splitByte(1)
    // Once for root, and twice for a single iteration through the tree
    delete1Rand.next(); delete1Rand.next(); delete1Rand.next()
    val merge4      = Blake2b512Random.merge(Seq(merge3.splitByte(2), delete1Rand))
    val lookup3Rand = merge4.splitByte(0)
    lookup3Rand.next(); lookup3Rand.next();
    val merge5      = Blake2b512Random.merge(Seq(merge4.splitByte(1), lookup3Rand))
    val result3Rand = merge5.splitByte(0)
    val lookup4Rand = merge5.splitByte(1)
    lookup4Rand.next(); lookup4Rand.next();
    val merge6      = Blake2b512Random.merge(Seq(merge5.splitByte(2), lookup4Rand))
    val result4Rand = merge6.splitByte(0)
    val delete2Rand = merge6.splitByte(1)
    // Once for root, and twice for a single iteration through the tree
    delete2Rand.next(); delete2Rand.next(); delete2Rand.next()
    val merge7      = Blake2b512Random.merge(Seq(merge6.splitByte(2), delete2Rand))
    val lookup5Rand = merge7.splitByte(0)
    // The last delete should have merged into the root, so it should only take
    // 1 new name.
    lookup5Rand.next();
    val merge8      = Blake2b512Random.merge(Seq(merge7.splitByte(1), lookup5Rand))
    val result5Rand = merge8.splitByte(0)
    val result6Rand = merge8.splitByte(1)
    // This is the last delete. It should take only 1 lookup, because of the
    // previous merge to root.
    result6Rand.next()

    checkResult(result, "result0", GInt(8), result0Rand)
    checkResult(result, "result1", GInt(9), result1Rand)
    checkResult(result, "result2", GInt(10), result2Rand)
    checkResult(result, "result3", GInt(8), result3Rand)
    checkResult(result, "result4", GInt(9), result4Rand)
    checkResult(result, "result5", GInt(8), result5Rand)
    checkResult(result, "result6", GInt(8), result6Rand)
    checkResult(result, "result6", GInt(8), result6Rand)
    val registryRootResult = result.get(List[Par](Registry.registryRoot))
    val sequenceNumber     = resultSequenceNumber(registryRootResult)
    registryRootResult should be(
      Some(
        Row(
          List(
            Datum.create[Par, ListParWithRandom](
              Registry.registryRoot,
              ListParWithRandom(Seq(EMapBody(ParMap(SortedParMap.empty))), rootRand),
              false,
              sequenceNumber
            )
          ),
          List()
        )
      )
    )
  }

  "Public lookup" should "decode and then call lookup" in {
    val lookupString =
      """
      new r(`rho:registry:lookup`) in {
        r!(`rho:id:bnm61w3958nhr5u6wx9yx6c4js77hcxmftc9o1yo4y9yxdu7g8bnq3`, "result0") |
        r!(`rho:id:bnmzm3i5h5hj8qyoh3ubmbu57zuqn56xrk175bw5sf6kook9bq8ny3`, "result1")
      }"""
    val lookupPar: Par                  = Interpreter.buildNormalizedTerm(lookupString).value
    val completePar                     = lookupPar.addSends(rootSend, branchSend)
    implicit val rand: Blake2b512Random = baseRand.splitByte(4)
    val newRand                         = rand.splitByte(2)
    val randResult0                     = newRand.splitByte(0)
    randResult0.next; randResult0.next
    val randResult1 = newRand.splitByte(1)
    randResult1.next; randResult1.next

<<<<<<< HEAD
    val result = withRegistryAndTestSpace { (reducer, space) =>
      implicit val env = Env[Par]()
      val resultTask = for {
        _ <- reducer.eval(completePar)
      } yield space.store.toMap
      Await.result(resultTask.runToFuture, 3.seconds)
    }
=======
    val result = evaluate(completePar)
>>>>>>> aa16d168

    checkResult(result, "result0", GInt(8), randResult0)
    checkResult(result, "result1", GInt(9), randResult1)
  }

  "Random Registry" should "use the random generator and insert" in {
    val registerString =
      """
      new rr(`rho:registry:insertArbitrary`), rl(`rho:registry:lookup`), x, y in {
        rr!(bundle+{*x}, *y) |
        for(@{uri /\ Uri} <- y) {
          @"result0"!(uri) |
          rl!(uri, "result1")
        }
      }"""
    val registerPar: Par                = Interpreter.buildNormalizedTerm(registerString).value
    val completePar                     = registerPar.addSends(rootSend, branchSend)
    implicit val rand: Blake2b512Random = baseRand.splitByte(5)
    val newRand                         = rand.splitByte(2)
    val registeredName                  = newRand.next();
    newRand.next()
    val registerRand = newRand.splitByte(0)
    // Once for Uri and twice for temporary channels to handle the insert.
    val uriBytes = registerRand.next();
    registerRand.next(); registerRand.next()
    val insertRand = registerRand
    // Goes directly into root
    insertRand.next();
    val merge0Rand  = Blake2b512Random.merge(Seq(newRand.splitByte(1), insertRand))
    val randResult0 = merge0Rand.splitByte(0)
    val lookupRand  = merge0Rand.splitByte(1)
    lookupRand.next();
    val randResult1 = lookupRand

<<<<<<< HEAD
    val result = withRegistryAndTestSpace { (reducer, space) =>
      implicit val env = Env[Par]()
      val resultTask = for {
        _ <- reducer.eval(completePar)
      } yield space.store.toMap
      Await.result(resultTask.runToFuture, 3.seconds)
    }
=======
    val result = evaluate(completePar)
>>>>>>> aa16d168

    val expectedBundle: Par =
      Bundle(GPrivate(ByteString.copyFrom(registeredName)), writeFlag = true, readFlag = false)

    val expectedUri = Registry.buildURI(uriBytes)

    checkResult(result, "result0", GUri(expectedUri), randResult0)
    checkResult(result, "result1", expectedBundle, randResult1)
  }

  "Signed Insert" should "work like plain insert if the signatures match" in {
    // Secret key:
    // d039d5c634ad95d968fc18368d81b97aaecd32fc7cf6eec07a97c5ac9f9fcb5b11afb9a5fa2b3e194b701987b3531a93dbdf790dac26f8a2502cfa5d529f6b4d
    // Public key:
    // 11afb9a5fa2b3e194b701987b3531a93dbdf790dac26f8a2502cfa5d529f6b4d
    // The signatures here are over the serialized representation of the nonce, value tuple.
    // To recreate the signatures, you can do something like the following:
    // val key = Base16.decode("<secret key goes here>")
    // val toSign: Par = ETuple(Seq(GInt(789), GString("entry")))
    // val sig = Ed25519.sign(toSign.toByteArray, key)
    val registerString =
      """
      new rr(`rho:registry:insertSigned:ed25519`), rl(`rho:registry:lookup`), ack in {
        rr!("11afb9a5fa2b3e194b701987b3531a93dbdf790dac26f8a2502cfa5d529f6b4d".hexToBytes(),
            (789, "entry"),
            "20c3b7da06565933400cb61301ffa14df82ef09b046c8152e02e8047d6f69ee2c2a2e4114db7ceb01eb828dfc98c15e40a502f9d85c58ca03734cab549e85e0d".hexToBytes(),
            *ack) |
        for(@{uri /\ Uri} <- ack) { // merge0
          rl!(uri, *ack) |
          for(@result <- ack) { // merge1
            @"result0"!(result) |
            rr!("11afb9a5fa2b3e194b701987b3531a93dbdf790dac26f8a2502cfa5d529f6b4d".hexToBytes(),
              (788, "entryFail"),
              "dfe3caf2888f16734da0ffe555a6f67240147d6663d6a036b607398383eea0b362678e98e42a0de6b559780c34ab6e3b4dff0f3a57061ce8936659762ca98700".hexToBytes(),
              *ack) |
            for(@Nil <- ack) { // merge2
              rl!(uri, *ack) |
              for(@result <- ack) { // merge3
                @"result1"!(result) |
                rr!("11afb9a5fa2b3e194b701987b3531a93dbdf790dac26f8a2502cfa5d529f6b4d".hexToBytes(),
                  (790, "entryReplace"),
                  "3eb0a5de797833970e7ce23def0c0e1f7c0a21c25f178f143800119d95f033624ecc3924d73e052d62e5f74e97e5528382428ffa0796ead322636916b46cb60a".hexToBytes(),
                  *ack) |
                for(@{uri2 /\ Uri} <- ack) { // merge4
                  @"result2"!(uri == uri2) |
                  rl!(uri2, *ack) |
                  for(@result <- ack) { // merge5
                    @"result3"!(result) |
                    rr!("11afb9a5fa2b3e194b701987b3531a93dbdf790dac26f8a2502cfa5d529f6b4d".hexToBytes(),
                      (791, "entrySigShort"),
                      "".hexToBytes(),
                      *ack) |
                    for(@Nil <- ack) { // merge6
                      rl!(uri, *ack) |
                      for(@result <- ack) { // merge7
                        @"result4"!(result) |
                        rr!("11afb9a5fa2b3e194b701987b3531a93dbdf790dac26f8a2502cfa5d529f6b4d".hexToBytes(),
                          (792, "entrySigFail"),
                          "00000000000000000000000000000000000000000000000000000000000000000000000000000000000000000000000000000000000000000000000000000000".hexToBytes(),
                          *ack) |
                        for(@Nil <- ack) { // merge8
                          @"result6"!(uri) |
                          rl!(uri, "result5")
                        }
                      }
                    }
                  }
                }
              }
            }
          }
        }
      }"""
    val registerPar: Par                = Interpreter.buildNormalizedTerm(registerString).value
    val completePar                     = registerPar.addSends(rootSend, branchSend)
    implicit val rand: Blake2b512Random = baseRand.splitByte(6)
    val newRand                         = rand.splitByte(2)
    newRand.next() //ack
    val registerRand = newRand.splitByte(0)
    // Twice for temporary channels to handle the insert.
    registerRand.next(); registerRand.next()
    val insertRand = registerRand
    // Goes directly into root, so a single temp channel is allocated
    insertRand.next()
    val merge0Rand  = Blake2b512Random.merge(Seq(newRand.splitByte(1), insertRand))
    val lookup0Rand = merge0Rand.splitByte(0)
    lookup0Rand.next()
    val merge1Rand       = Blake2b512Random.merge(Seq(merge0Rand.splitByte(1), lookup0Rand))
    val result0Rand      = merge1Rand.splitByte(0)
    val registerFailRand = merge1Rand.splitByte(1)
    // Twice for temporary channels to handle the insert.
    registerFailRand.next(); registerFailRand.next()
    val insertFailRand = registerFailRand
    // Would go directly into root, so a single temp channel is allocated
    insertFailRand.next()
    val merge2Rand  = Blake2b512Random.merge(Seq(merge1Rand.splitByte(2), insertFailRand))
    val lookup1Rand = merge2Rand.splitByte(0)
    lookup1Rand.next()
    val merge3Rand          = Blake2b512Random.merge(Seq(merge2Rand.splitByte(1), lookup1Rand))
    val result1Rand         = merge3Rand.splitByte(0)
    val registerReplaceRand = merge3Rand.splitByte(1)
    // Twice for temporary channels to handle the insert.
    registerReplaceRand.next(); registerReplaceRand.next()
    val insertReplaceRand = registerReplaceRand
    // Goes directly into root, so a single temp channel is allocated
    insertReplaceRand.next()
    val merge4Rand  = Blake2b512Random.merge(Seq(merge3Rand.splitByte(2), insertReplaceRand))
    val result2Rand = merge4Rand.splitByte(0)
    val lookup3Rand = merge4Rand.splitByte(1)
    lookup3Rand.next()
    val merge5Rand           = Blake2b512Random.merge(Seq(merge4Rand.splitByte(2), lookup3Rand))
    val result3Rand          = merge5Rand.splitByte(0)
    val registerSigShortRand = merge5Rand.splitByte(1)
    // We don't allocate any temporary channels if the signature fails.
    val merge6Rand  = Blake2b512Random.merge(Seq(merge5Rand.splitByte(2), registerSigShortRand))
    val lookup4Rand = merge6Rand.splitByte(0)
    lookup4Rand.next()
    val merge7Rand          = Blake2b512Random.merge(Seq(merge6Rand.splitByte(1), lookup4Rand))
    val result4Rand         = merge7Rand.splitByte(0)
    val registerSigFailRand = merge7Rand.splitByte(1)
    val merge8Rand          = Blake2b512Random.merge(Seq(merge7Rand.splitByte(2), registerSigFailRand))
    val result6Rand         = merge8Rand.splitByte(0)
    val lookup5Rand         = merge8Rand.splitByte(1)
    lookup5Rand.next()
    val result5Rand = lookup5Rand

    val expectedUri = Registry.buildURI(
      Blake2b256
        .hash(Base16.decode("11afb9a5fa2b3e194b701987b3531a93dbdf790dac26f8a2502cfa5d529f6b4d"))
    )

<<<<<<< HEAD
    val result = withRegistryAndTestSpace { (reducer, space) =>
      implicit val env = Env[Par]()
      val resultTask = for {
        _ <- reducer.eval(completePar)
      } yield space.store.toMap
      Await.result(resultTask.runToFuture, 3.seconds)
    }
=======
    val result = evaluate(completePar)
>>>>>>> aa16d168

    checkResult(result, "result0", ETuple(List(GInt(789), GString("entry"))), result0Rand)
    checkResult(result, "result1", ETuple(List(GInt(789), GString("entry"))), result1Rand)
    checkResult(result, "result2", GBool(true), result2Rand)
    checkResult(result, "result3", ETuple(List(GInt(790), GString("entryReplace"))), result3Rand)
    checkResult(result, "result4", ETuple(List(GInt(790), GString("entryReplace"))), result4Rand)
    checkResult(result, "result5", ETuple(List(GInt(790), GString("entryReplace"))), result5Rand)
    checkResult(result, "result6", GUri(expectedUri), result6Rand)
  }

  private def evaluate(completePar: Par)(implicit rand: Blake2b512Random) =
    withRegistryAndTestSpace { (reducer, space) =>
      implicit val env = Env[Par]()
      val resultTask = for {
        _ <- reducer.eval(completePar)
      } yield space.store.toMap
      Await.result(resultTask.runAsync, EvaluateTimeout)
    }

}<|MERGE_RESOLUTION|>--- conflicted
+++ resolved
@@ -224,17 +224,7 @@
     val randResult2 = newRand.splitByte(2)
     randResult2.next; randResult2.next
 
-<<<<<<< HEAD
-    val result = withRegistryAndTestSpace { (reducer, space) =>
-      implicit val env = Env[Par]()
-      val resultTask = for {
-        _ <- reducer.eval(completePar)
-      } yield space.store.toMap
-      Await.result(resultTask.runToFuture, 3.seconds)
-    }
-=======
     val result = evaluate(completePar)
->>>>>>> aa16d168
 
     checkResult(result, "result0", GInt(7), randResult0)
     checkResult(result, "result1", GInt(9), randResult1)
@@ -341,17 +331,7 @@
     val result10Rand = merge7.splitByte(5)
     result10Rand.next(); result10Rand.next()
 
-<<<<<<< HEAD
-    val result = withRegistryAndTestSpace { (reducer, space) =>
-      implicit val env = Env[Par]()
-      val resultTask = for {
-        _ <- reducer.eval(completePar)
-      } yield space.store.toMap
-      Await.result(resultTask.runToFuture, 3.seconds)
-    }
-=======
     val result = evaluate(completePar)
->>>>>>> aa16d168
 
     checkResult(result, "result0", GInt(8), result0Rand)
     checkResult(result, "result1", GInt(10), result1Rand)
@@ -411,17 +391,7 @@
     val completePar                     = deletePar.addSends(rootSend, fullBranchSend)
     implicit val rand: Blake2b512Random = baseRand.splitByte(3)
 
-<<<<<<< HEAD
-    val result = withRegistryAndTestSpace { (reducer, space) =>
-      implicit val env = Env[Par]()
-      val resultTask = for {
-        _ <- reducer.eval(completePar)
-      } yield space.store.toMap
-      Await.result(resultTask.runToFuture, 3.seconds)
-    }
-=======
     val result = evaluate(completePar)
->>>>>>> aa16d168
 
     // Compute the random states for the results
     val resultRand = baseRand.splitByte(3)
@@ -516,17 +486,7 @@
     val randResult1 = newRand.splitByte(1)
     randResult1.next; randResult1.next
 
-<<<<<<< HEAD
-    val result = withRegistryAndTestSpace { (reducer, space) =>
-      implicit val env = Env[Par]()
-      val resultTask = for {
-        _ <- reducer.eval(completePar)
-      } yield space.store.toMap
-      Await.result(resultTask.runToFuture, 3.seconds)
-    }
-=======
     val result = evaluate(completePar)
->>>>>>> aa16d168
 
     checkResult(result, "result0", GInt(8), randResult0)
     checkResult(result, "result1", GInt(9), randResult1)
@@ -561,17 +521,7 @@
     lookupRand.next();
     val randResult1 = lookupRand
 
-<<<<<<< HEAD
-    val result = withRegistryAndTestSpace { (reducer, space) =>
-      implicit val env = Env[Par]()
-      val resultTask = for {
-        _ <- reducer.eval(completePar)
-      } yield space.store.toMap
-      Await.result(resultTask.runToFuture, 3.seconds)
-    }
-=======
     val result = evaluate(completePar)
->>>>>>> aa16d168
 
     val expectedBundle: Par =
       Bundle(GPrivate(ByteString.copyFrom(registeredName)), writeFlag = true, readFlag = false)
@@ -703,17 +653,7 @@
         .hash(Base16.decode("11afb9a5fa2b3e194b701987b3531a93dbdf790dac26f8a2502cfa5d529f6b4d"))
     )
 
-<<<<<<< HEAD
-    val result = withRegistryAndTestSpace { (reducer, space) =>
-      implicit val env = Env[Par]()
-      val resultTask = for {
-        _ <- reducer.eval(completePar)
-      } yield space.store.toMap
-      Await.result(resultTask.runToFuture, 3.seconds)
-    }
-=======
     val result = evaluate(completePar)
->>>>>>> aa16d168
 
     checkResult(result, "result0", ETuple(List(GInt(789), GString("entry"))), result0Rand)
     checkResult(result, "result1", ETuple(List(GInt(789), GString("entry"))), result1Rand)
