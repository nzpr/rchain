package coop.rchain.rholang.interpreter

import org.scalatest.{FlatSpec, Matchers}
import Substitute._
<<<<<<< HEAD
=======
import Env._
import scala.collection.immutable.BitSet
>>>>>>> 2d61ac00

class VarSubSpec extends FlatSpec with Matchers {

  "FreeVar" should "throw an error" in {
    val env = Env(Par(GPrivate()))
    an[Error] should be thrownBy subOrDec(FreeVar(0))(env)
  }

  "BoundVar" should "be substituted for process" in {
    val source = Par(GPrivate())
    val env    = Env(source)
    val result = subOrDec(BoundVar(0))(env)
    result should be(Right(source))
  }

  "BoundVar" should "be substituted with renamed expression" in {
<<<<<<< HEAD
    val source  = Par(Send(ChanVar(BoundVar(0)), List(Par()), false, 0))
    val _source = Par(Send(ChanVar(BoundVar(1)), List(Par()), false, 0))
=======
    val source  = Par(Send(ChanVar(BoundVar(0)), List(Par()), false, 0, BitSet(0)))
    val _source = Par(Send(ChanVar(BoundVar(1)), List(Par()), false, 0, BitSet(1)))
>>>>>>> 2d61ac00
    val env     = Env(source)
    val result  = subOrDec(BoundVar(0))(env)
    result should be(Right(_source))
  }

  "BoundVar" should "throw an error" in {
    val env = Env[Par](1 -> Par(GPrivate()))
    an[Error] should be thrownBy subOrDec(BoundVar(0))(env)
  }

  "BoundVar" should "be decremented by environment level" in {
    val env    = Env(Par(GPrivate()), Par(GPrivate()))
    val result = subOrDec(BoundVar(2))(env)
    result should be(Left(BoundVar(0)))
  }
}

class ChannelSubSpec extends FlatSpec with Matchers {

  "ChanVar" should "be decremented by environment level" in {
    val env    = Env(Par(GPrivate()), Par(GPrivate()))
    val result = substitute(ChanVar(BoundVar(2)))(env)
    result should be(ChanVar(BoundVar(0)))
  }

  "Quote" should "substitute quoted process" in {
    val env    = Env(Par(GPrivate()))
<<<<<<< HEAD
    val par    = Par(Send(ChanVar(BoundVar(1)), List(Par()), false, 0))
=======
    val par    = Par(Send(ChanVar(BoundVar(1)), List(Par()), false, 0, BitSet(1)))
>>>>>>> 2d61ac00
    val target = Quote(par)
    val result = substitute(target)(env)
    result should be(Quote(Par(Send(ChanVar(BoundVar(0)), List(Par()), false, 0, BitSet(0)))))
  }

  "Channel" should "be substituted for a Quote" in {
    val source = Par(GPrivate())
    val env    = Env(source)
    val result = substitute(ChanVar(BoundVar(0)))(env)
    result should be(Quote(source))
  }
}

class SendSubSpec extends FlatSpec with Matchers {

  "Send" should "decrement subject Channel and substitute object processes" in {
    val env    = Env(Par(GPrivate()), Par(GPrivate()))
<<<<<<< HEAD
    val result = substitute(Send(ChanVar(BoundVar(2)), List(Par()), false, 0))(env)
    result should be(Send(ChanVar(BoundVar(0)), List(Par()), false, 0))
=======
    val result = substitute(Send(ChanVar(BoundVar(2)), List(Par()), false, 0, BitSet(2)))(env)
    result should be(Send(ChanVar(BoundVar(0)), List(Par()), false, 0, BitSet(0)))
>>>>>>> 2d61ac00
  }

  "Send" should "substitute Channel for Quote" in {
    val source0 = Par(GPrivate())
    val env     = Env(source0, Par(GPrivate()))
    val result = substitute(
      Send(Quote(Send(ChanVar(BoundVar(0)), List(Par()), false, 0, BitSet(0))),
           List(Par()),
           false,
           0,
           BitSet(0)))(env)
    result should be(
      Send(
        Quote(Send(Quote(source0), List(Par()), false, 0, BitSet())),
        List(Par()),
        false,
        0,
        BitSet()
      )
    )
  }

  "Send" should "substitute all Channels for Quotes" in {
    val env    = Env(source)
    val source = Par(GPrivate())
    val target = Send(ChanVar(BoundVar(0)),
                      List(Par(Send(ChanVar(BoundVar(0)), List(Par()), false, 0, BitSet(0)))),
                      false,
                      0,
                      BitSet(0))
    val _target =
<<<<<<< HEAD
      Send(Quote(source), List(Par(Send(Quote(source), List(Par()), false, 0))), false, 0)
    val env    = Env(source)
=======
      Send(Quote(source),
           List(Par(Send(Quote(source), List(Par()), false, 0, BitSet()))),
           false,
           0,
           BitSet())
    
>>>>>>> 2d61ac00
    val result = substitute(target)(env)
    result should be(_target)
  }

  "Send" should "substitute all channels for renamed, quoted process in environment" in {
    val chan0  = ChanVar(BoundVar(0))
    val chan1  = ChanVar(BoundVar(1))
<<<<<<< HEAD
    val source = Par(Send(chan0, List(Par()), false, 0))
    val target = Send(chan0, List(Par(Send(chan0, List(Par()), false, 0))), false, 0)
    val env    = Env(source)
=======
    val env    = Env(source)
    val source = Par(New(1, Send(chan0, List(Par()), false, 0, BitSet(0)), BitSet()))
    val target =
      Send(chan0, List(Par(Send(chan0, List(Par()), false, 0, BitSet(0)))), false, 0, BitSet(0))

>>>>>>> 2d61ac00
    val result = substitute(target)(env)
    result should be(
      Send(
        Quote(New(1, Send(chan1, List(Par()), false, 0, BitSet(1)), BitSet())),
        List(
          Par(
            Send(
              Quote(Par(New(1, Send(chan1, List(Par()), false, 0, BitSet(1)), BitSet()))),
              List(Par()),
              false,
              0,
              BitSet()
            )
          )
        ),
        false,
        0,
        BitSet()
      )
    )
  }
}

class NewSubSpec extends FlatSpec with Matchers {

  "New" should "only substitute body of expression" in {
    val source = Par(GPrivate())
    val env    = Env(source)
<<<<<<< HEAD
    val target = New(1, Par(Send(ChanVar(BoundVar(0)), List(Par()), false, 0)))
=======
    val target =
      New(1, Par(Send(ChanVar(BoundVar(0)), List(Par()), false, 0, BitSet(0))), BitSet(0))
>>>>>>> 2d61ac00
    val result = substitute(target)(env)
    result should be(
      New(1, Par(Send(Quote(source), List(Par()), false, 0, BitSet())), BitSet())
    )
  }

  "New" should "only substitute all Channels in body of express" in {
    val source0 = Par(GPrivate())
    val source1 = Par(GPrivate())
    val env     = Env(source0, source1)
    val target = New(2,
                     Par(
                       Send(ChanVar(BoundVar(0)),
                            List(Par(Send(ChanVar(BoundVar(1)), List(Par()), false, 0, BitSet(1)))),
                            false,
                            0,
                            BitSet(0, 1))),
                     BitSet(0, 1))
    val result = substitute(target)(env)
    result should be(
      New(
        2,
        Par(
          Send(Quote(source0),
               List(Par(Send(Quote(source1), List(Par()), false, 0, BitSet()))),
               false,
               0,
               BitSet())
        ),
        BitSet()
      )
    )
  }
}<|MERGE_RESOLUTION|>--- conflicted
+++ resolved
@@ -2,11 +2,8 @@
 
 import org.scalatest.{FlatSpec, Matchers}
 import Substitute._
-<<<<<<< HEAD
-=======
 import Env._
 import scala.collection.immutable.BitSet
->>>>>>> 2d61ac00
 
 class VarSubSpec extends FlatSpec with Matchers {
 
@@ -23,13 +20,8 @@
   }
 
   "BoundVar" should "be substituted with renamed expression" in {
-<<<<<<< HEAD
-    val source  = Par(Send(ChanVar(BoundVar(0)), List(Par()), false, 0))
-    val _source = Par(Send(ChanVar(BoundVar(1)), List(Par()), false, 0))
-=======
     val source  = Par(Send(ChanVar(BoundVar(0)), List(Par()), false, 0, BitSet(0)))
     val _source = Par(Send(ChanVar(BoundVar(1)), List(Par()), false, 0, BitSet(1)))
->>>>>>> 2d61ac00
     val env     = Env(source)
     val result  = subOrDec(BoundVar(0))(env)
     result should be(Right(_source))
@@ -57,11 +49,7 @@
 
   "Quote" should "substitute quoted process" in {
     val env    = Env(Par(GPrivate()))
-<<<<<<< HEAD
-    val par    = Par(Send(ChanVar(BoundVar(1)), List(Par()), false, 0))
-=======
     val par    = Par(Send(ChanVar(BoundVar(1)), List(Par()), false, 0, BitSet(1)))
->>>>>>> 2d61ac00
     val target = Quote(par)
     val result = substitute(target)(env)
     result should be(Quote(Par(Send(ChanVar(BoundVar(0)), List(Par()), false, 0, BitSet(0)))))
@@ -79,13 +67,8 @@
 
   "Send" should "decrement subject Channel and substitute object processes" in {
     val env    = Env(Par(GPrivate()), Par(GPrivate()))
-<<<<<<< HEAD
-    val result = substitute(Send(ChanVar(BoundVar(2)), List(Par()), false, 0))(env)
-    result should be(Send(ChanVar(BoundVar(0)), List(Par()), false, 0))
-=======
     val result = substitute(Send(ChanVar(BoundVar(2)), List(Par()), false, 0, BitSet(2)))(env)
     result should be(Send(ChanVar(BoundVar(0)), List(Par()), false, 0, BitSet(0)))
->>>>>>> 2d61ac00
   }
 
   "Send" should "substitute Channel for Quote" in {
@@ -117,17 +100,12 @@
                       0,
                       BitSet(0))
     val _target =
-<<<<<<< HEAD
-      Send(Quote(source), List(Par(Send(Quote(source), List(Par()), false, 0))), false, 0)
-    val env    = Env(source)
-=======
       Send(Quote(source),
            List(Par(Send(Quote(source), List(Par()), false, 0, BitSet()))),
            false,
            0,
            BitSet())
     
->>>>>>> 2d61ac00
     val result = substitute(target)(env)
     result should be(_target)
   }
@@ -135,17 +113,11 @@
   "Send" should "substitute all channels for renamed, quoted process in environment" in {
     val chan0  = ChanVar(BoundVar(0))
     val chan1  = ChanVar(BoundVar(1))
-<<<<<<< HEAD
-    val source = Par(Send(chan0, List(Par()), false, 0))
-    val target = Send(chan0, List(Par(Send(chan0, List(Par()), false, 0))), false, 0)
-    val env    = Env(source)
-=======
     val env    = Env(source)
     val source = Par(New(1, Send(chan0, List(Par()), false, 0, BitSet(0)), BitSet()))
     val target =
       Send(chan0, List(Par(Send(chan0, List(Par()), false, 0, BitSet(0)))), false, 0, BitSet(0))
 
->>>>>>> 2d61ac00
     val result = substitute(target)(env)
     result should be(
       Send(
@@ -174,12 +146,8 @@
   "New" should "only substitute body of expression" in {
     val source = Par(GPrivate())
     val env    = Env(source)
-<<<<<<< HEAD
-    val target = New(1, Par(Send(ChanVar(BoundVar(0)), List(Par()), false, 0)))
-=======
     val target =
       New(1, Par(Send(ChanVar(BoundVar(0)), List(Par()), false, 0, BitSet(0))), BitSet(0))
->>>>>>> 2d61ac00
     val result = substitute(target)(env)
     result should be(
       New(1, Par(Send(Quote(source), List(Par()), false, 0, BitSet())), BitSet())
