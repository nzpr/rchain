--- conflicted
+++ resolved
@@ -2,102 +2,52 @@
 
 import org.scalatest.{FlatSpec, Matchers}
 import Substitute._
-<<<<<<< HEAD
-import Env._
-=======
 import coop.rchain.models.Channel.ChannelInstance._
 import coop.rchain.models.Var.VarInstance._
 import coop.rchain.models.{GPrivate => _, _}
 import implicits._
 
->>>>>>> a9be7670
 import scala.collection.immutable.BitSet
+import scala.collection.immutable.HashMap
 
 class VarSubSpec extends FlatSpec with Matchers {
 
   "FreeVar" should "throw an error" in {
-<<<<<<< HEAD
-    val env = Env(Par(GPrivate()))
-=======
     val env: HashMap[Int, Par] = HashMap(0 -> GPrivate())
->>>>>>> a9be7670
     an[Error] should be thrownBy subOrDec(FreeVar(0))(env)
   }
 
   "BoundVar" should "be substituted for process" in {
-<<<<<<< HEAD
-    val source = Par(GPrivate())
-    val env    = Env(source)
-    val result = subOrDec(BoundVar(0))(env)
-=======
     val source: Par            = GPrivate()
     val env: HashMap[Int, Par] = HashMap(0 -> source)
     val result                 = subOrDec(BoundVar(0))(env)
->>>>>>> a9be7670
     result should be(Right(source))
   }
 
   "BoundVar" should "be substituted with renamed expression" in {
-<<<<<<< HEAD
-    val source  = Par(Send(ChanVar(BoundVar(0)), List(Par()), false, 0, BitSet(0)))
-    val _source = Par(Send(ChanVar(BoundVar(1)), List(Par()), false, 0, BitSet(1)))
-    val env     = Env(source)
-    val result  = subOrDec(BoundVar(0))(env)
-=======
     val source: Par            = Send(ChanVar(BoundVar(0)), List(Par()), false, 0, BitSet(0))
     val _source: Par           = Send(ChanVar(BoundVar(1)), List(Par()), false, 0, BitSet(1))
     val env: HashMap[Int, Par] = HashMap(0 -> source)
     val result                 = subOrDec(BoundVar(0))(env)
->>>>>>> a9be7670
     result should be(Right(_source))
   }
 
   "BoundVar" should "throw an error" in {
-<<<<<<< HEAD
-    val env = Env[Par](1 -> Par(GPrivate()))
-=======
     val env: HashMap[Int, Par] = HashMap(1 -> GPrivate())
->>>>>>> a9be7670
     an[Error] should be thrownBy subOrDec(BoundVar(0))(env)
   }
 
   "BoundVar" should "be decremented by environment level" in {
-<<<<<<< HEAD
-    val env    = Env(Par(GPrivate()), Par(GPrivate()))
-    val result = subOrDec(BoundVar(2))(env)
-    result should be(Left(BoundVar(0)))
-=======
     val env: HashMap[Int, Par] = HashMap(0 -> GPrivate(), 1 -> GPrivate())
     val result                 = subOrDec(BoundVar(2))(env)
     val expectedResult: Var    = BoundVar(0)
     result should be(Left(expectedResult))
->>>>>>> a9be7670
   }
 }
 
 class ChannelSubSpec extends FlatSpec with Matchers {
 
   "ChanVar" should "be decremented by environment level" in {
-<<<<<<< HEAD
-    val env    = Env(Par(GPrivate()), Par(GPrivate()))
-    val result = substitute(ChanVar(BoundVar(2)))(env)
-    result should be(ChanVar(BoundVar(0)))
-  }
-
-  "Quote" should "substitute quoted process" in {
-    val env    = Env(Par(GPrivate()))
-    val par    = Par(Send(ChanVar(BoundVar(1)), List(Par()), false, 0, BitSet(1)))
-    val target = Quote(par)
-    val result = substitute(target)(env)
-    result should be(Quote(Par(Send(ChanVar(BoundVar(0)), List(Par()), false, 0, BitSet(0)))))
-  }
-
-  "Channel" should "be substituted for a Quote" in {
-    val source = Par(GPrivate())
-    val env    = Env(source)
-    val result = substitute(ChanVar(BoundVar(0)))(env)
-    result should be(Quote(source))
-=======
     val env: HashMap[Int, Par]  = HashMap(0 -> GPrivate(), 1 -> GPrivate())
     val result                  = substitute(ChanVar(BoundVar(2)))(env)
     val expectedResult: Channel = ChanVar(BoundVar(0))
@@ -120,32 +70,21 @@
     val result                  = substitute(ChanVar(BoundVar(0)))(env)
     val expectedResult: Channel = Quote(source)
     result should be(expectedResult)
->>>>>>> a9be7670
   }
 }
 
 class SendSubSpec extends FlatSpec with Matchers {
 
   "Send" should "decrement subject Channel and substitute object processes" in {
-<<<<<<< HEAD
-    val env    = Env(Par(GPrivate()), Par(GPrivate()))
-    val result = substitute(Send(ChanVar(BoundVar(2)), List(Par()), false, 0, BitSet(2)))(env)
-=======
     val env: HashMap[Int, Par] = HashMap(0 -> GPrivate(), 1 -> GPrivate())
     val result                 = substitute(Send(ChanVar(BoundVar(2)), List(Par()), false, 0, BitSet(2)))(env)
->>>>>>> a9be7670
     result should be(Send(ChanVar(BoundVar(0)), List(Par()), false, 0, BitSet(0)))
   }
 
   "Send" should "substitute Channel for Quote" in {
-<<<<<<< HEAD
-    val source0 = Par(GPrivate())
-    val env     = Env(source0, Par(GPrivate()))
-=======
     val source0                = GPrivate()
     val source1                = GPrivate()
     val env: HashMap[Int, Par] = HashMap(0 -> source0, 1 -> source1)
->>>>>>> a9be7670
     val result = substitute(
       Send(Quote(Send(ChanVar(BoundVar(0)), List(Par()), false, 0, BitSet(0))),
            List(Par()),
@@ -164,15 +103,6 @@
   }
 
   "Send" should "substitute all Channels for Quotes" in {
-<<<<<<< HEAD
-    val source = Par(GPrivate())
-    val env    = Env(source)
-    val target = Send(ChanVar(BoundVar(0)),
-                      List(Par(Send(ChanVar(BoundVar(0)), List(Par()), false, 0, BitSet(0)))),
-                      false,
-                      0,
-                      BitSet(0))
-=======
     val source = GPrivate()
     val target =
       Send(ChanVar(BoundVar(0)),
@@ -180,40 +110,25 @@
            false,
            0,
            BitSet(0))
->>>>>>> a9be7670
     val _target =
       Send(Quote(source),
            List(Send(Quote(source), List(Par()), false, 0, BitSet())),
            false,
            0,
            BitSet())
-<<<<<<< HEAD
-    
-    val result = substitute(target)(env)
-=======
     val env: HashMap[Int, Par] = HashMap(0 -> source)
     val result                 = substitute(target)(env)
->>>>>>> a9be7670
     result should be(_target)
   }
 
   "Send" should "substitute all channels for renamed, quoted process in environment" in {
     val chan0  = ChanVar(BoundVar(0))
     val chan1  = ChanVar(BoundVar(1))
-<<<<<<< HEAD
-    val source = Par(New(1, Send(chan0, List(Par()), false, 0, BitSet(0)), BitSet()))
-    val env    = Env(source)
-    val target =
-      Send(chan0, List(Par(Send(chan0, List(Par()), false, 0, BitSet(0)))), false, 0, BitSet(0))
-
-    val result = substitute(target)(env)
-=======
     val source = New(1, Send(chan0, List(Par()), false, 0, BitSet(0)), 0, BitSet())
     val target =
       Send(chan0, List(Send(chan0, List(Par()), false, 0, BitSet(0))), false, 0, BitSet(0))
     val env: HashMap[Int, Par] = HashMap(0 -> source)
     val result                 = substitute(target)(env)
->>>>>>> a9be7670
     result should be(
       Send(
         Quote(New(1, Send(chan1, List(Par()), false, 0, BitSet(1)), 0, BitSet())),
@@ -237,33 +152,19 @@
 class NewSubSpec extends FlatSpec with Matchers {
 
   "New" should "only substitute body of expression" in {
-<<<<<<< HEAD
-    val source = Par(GPrivate())
-    val env    = Env(source)
-    val target =
-      New(1, Par(Send(ChanVar(BoundVar(0)), List(Par()), false, 0, BitSet(0))), BitSet(0))
-    val result = substitute(target)(env)
-=======
     val source                 = GPrivate()
     val env: HashMap[Int, Par] = HashMap(0 -> source)
     val target                 = New(1, Send(ChanVar(BoundVar(0)), List(Par()), false, 0, BitSet(0)), 0, BitSet(0))
     val result                 = substitute(target)(env)
->>>>>>> a9be7670
     result should be(
       New(1, Send(Quote(source), List(Par()), false, 0, BitSet()), 0, BitSet())
     )
   }
 
   "New" should "only substitute all Channels in body of express" in {
-<<<<<<< HEAD
-    val source0 = Par(GPrivate())
-    val source1 = Par(GPrivate())
-    val env     = Env(source0, source1)
-=======
     val source0                = GPrivate()
     val source1                = GPrivate()
     val env: HashMap[Int, Par] = HashMap(0 -> source0, 1 -> source1)
->>>>>>> a9be7670
     val target = New(2,
                      Send(ChanVar(BoundVar(0)),
                           List(Send(ChanVar(BoundVar(1)), List(Par()), false, 0, BitSet(1))),
