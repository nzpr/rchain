package coop.rchain.rholang.interpreter

import java.io.Reader

import cats.MonadError
import cats.implicits._
import coop.rchain.crypto.hash.Blake2b512Random
import coop.rchain.models.Par
import coop.rchain.models.rholang.implicits.VectorPar
import coop.rchain.models.rholang.sort.ParSortMatcher
import monix.eval.{Coeval, Task}
import coop.rchain.rholang.interpreter.errors.{
  InterpreterError,
  SyntaxError,
  UnrecognizedInterpreterError,
  UnrecognizedNormalizerError
}
import coop.rchain.rholang.syntax.rholang_mercury.Absyn.Proc
import coop.rchain.rholang.syntax.rholang_mercury.{parser, Yylex}

private class FailingTask[T](task: Task[Either[Throwable, T]]) {
  def raiseOnLeft =
    task.flatMap {
      case Left(err) => Task.raiseError(err)
      case Right(v)  => Task.now(v)
    }
}

object Interpreter {
  implicit private def toFailingTask[T](task: Task[Either[Throwable, T]]) = new FailingTask(task)

  private def lexer(fileReader: Reader): Yylex = new Yylex(fileReader)
  private def parser(lexer: Yylex): parser     = new parser(lexer, lexer.getSymbolFactory())

  def buildNormalizedTerm(source: Reader): Coeval[Par] =
    try {
      for {
        term    <- buildAST(source).fold(err => Coeval.raiseError(err), proc => Coeval.delay(proc))
        inputs  = ProcVisitInputs(VectorPar(), IndexMapChain[VarSort](), DebruijnLevelMap[VarSort]())
        outputs <- normalizeTerm[Coeval](term, inputs)
        par <- Coeval.delay(
                ParSortMatcher
                  .sortMatch(outputs.par)
                  .term)
      } yield par
    } catch {
      case th: Throwable => Coeval.raiseError(UnrecognizedInterpreterError(th))
    }

  private def buildAST(source: Reader): Either[InterpreterError, Proc] =
    Either
      .catchNonFatal {
        val lxr = lexer(source)
        val ast = parser(lxr)
        ast.pProc()
      }
      .leftMap {
        case ex: Exception if ex.getMessage.toLowerCase.contains("syntax") =>
          SyntaxError(ex.getMessage)
        case th => UnrecognizedInterpreterError(th)
      }

  private def normalizeTerm[M[_]](term: Proc, inputs: ProcVisitInputs)(
      implicit err: MonadError[M, InterpreterError]): M[ProcVisitOutputs] =
    ProcNormalizeMatcher.normalizeMatch[M](term, inputs).flatMap { normalizedTerm =>
      if (normalizedTerm.knownFree.count > 0) {
        if (normalizedTerm.knownFree.wildcards.isEmpty) {
          val topLevelFreeList = normalizedTerm.knownFree.env.map {
            case (name, (_, _, line, col)) => s"$name at $line:$col"
          }
          err.raiseError(UnrecognizedNormalizerError(
            s"Top level free variables are not allowed: ${topLevelFreeList.mkString("", ", ", "")}."))
        } else {
          val topLevelWildcardList = normalizedTerm.knownFree.wildcards.map {
            case (line, col) => s"_ (wildcard) at $line:$col"
          }
          err.raiseError(UnrecognizedNormalizerError(
            s"Top level wildcards are not allowed: ${topLevelWildcardList.mkString("", ", ", "")}."))
        }
      } else normalizedTerm.pure[M]
    }

  def execute(runtime: Runtime, reader: Reader): Task[Runtime] =
    for {
      term   <- Task.coeval(buildNormalizedTerm(reader)).attempt.raiseOnLeft
      errors <- evaluate(runtime, term).attempt.raiseOnLeft
      result <- if (errors.isEmpty)
                 Task.now(runtime)
               else
                 Task.raiseError(new RuntimeException(mkErrorMsg(errors)))
    } yield (result)

<<<<<<< HEAD
  def evaluate(runtime: Runtime, normalizedTerm: Par): Task[Vector[Throwable]] =
=======
  def evaluate(runtime: Runtime, normalizedTerm: Par): Task[Vector[InterpreterError]] = {
    implicit val rand = Blake2b512Random(128)
>>>>>>> 57751f0f
    for {
      _      <- runtime.reducer.inj(normalizedTerm)
      errors <- Task.now(runtime.readAndClearErrorVector)
    } yield errors
  }

  private def mkErrorMsg(errors: Vector[Throwable]) =
    errors
      .map(_.toString())
      .mkString("Errors received during evaluation:\n", "\n", "\n")

}<|MERGE_RESOLUTION|>--- conflicted
+++ resolved
@@ -90,12 +90,8 @@
                  Task.raiseError(new RuntimeException(mkErrorMsg(errors)))
     } yield (result)
 
-<<<<<<< HEAD
-  def evaluate(runtime: Runtime, normalizedTerm: Par): Task[Vector[Throwable]] =
-=======
-  def evaluate(runtime: Runtime, normalizedTerm: Par): Task[Vector[InterpreterError]] = {
+  def evaluate(runtime: Runtime, normalizedTerm: Par): Task[Vector[Throwable]] = {
     implicit val rand = Blake2b512Random(128)
->>>>>>> 57751f0f
     for {
       _      <- runtime.reducer.inj(normalizedTerm)
       errors <- Task.now(runtime.readAndClearErrorVector)
