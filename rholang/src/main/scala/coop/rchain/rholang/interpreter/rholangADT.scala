--- conflicted
+++ resolved
@@ -49,8 +49,6 @@
       None
     }
 
-<<<<<<< HEAD
-=======
   def singleNew(): Option[New] =
     if (sends.isEmpty && receives.isEmpty && evals.isEmpty && exprs.isEmpty) {
       news match {
@@ -61,7 +59,6 @@
       None
     }
 
->>>>>>> 146b35f7
   def merge(that: Par) =
     Par(that.sends ++ sends,
         that.receives ++ receives,
