package coop.rchain.rholang.interpreter

import cats.effect.Sync
import cats.implicits._
import cats.mtl.FunctorTell
import cats.{Applicative, FlatMap, Monad, Parallel, Eval => _}
import cats.mtl.implicits._
import cats.mtl.{FunctorTell, MonadState}
import com.google.protobuf.ByteString
import coop.rchain.crypto.codec.Base16
import coop.rchain.crypto.hash.Blake2b512Random
import coop.rchain.models.Channel.ChannelInstance
import coop.rchain.models.Channel.ChannelInstance.{ChanVar, Quote}
import coop.rchain.models.Expr.ExprInstance
import coop.rchain.models.Expr.ExprInstance._
import coop.rchain.models.TaggedContinuation.TaggedCont.ParBody
import coop.rchain.models.Var.VarInstance
import coop.rchain.models.Var.VarInstance.{BoundVar, FreeVar, Wildcard}
import coop.rchain.models.rholang.implicits._
import coop.rchain.models.serialization.implicits._
import coop.rchain.models.{Match, MatchCase, GPrivate => _, _}
import coop.rchain.rholang.interpreter.Substitute._
import coop.rchain.rholang.interpreter.accounting._
import coop.rchain.rholang.interpreter.errors._
import coop.rchain.rholang.interpreter.storage.TuplespaceAlg
import coop.rchain.rspace.Serialize
import monix.eval.Coeval
import scalapb.{GeneratedMessage, GeneratedMessageCompanion, Message}
import matcher._
import scala.collection.immutable.BitSet
import scala.util.Try
import Chargeable._

// Notes: Caution, a type annotation is often needed for Env.

/** Reduce is the interface for evaluating Rholang expressions.
  *
  * @tparam M The kind of Monad used for evaluation.
  */
trait Reduce[M[_]] {

  def eval(par: Par)(implicit env: Env[Par], rand: Blake2b512Random): M[Unit]

  def inj(par: Par)(implicit rand: Blake2b512Random): M[Unit]

  /**
    * Evaluate any top level expressions in @param Par .
    */
  def evalExpr(par: Par)(implicit env: Env[Par]): M[Par]

  def evalExprToPar(expr: Expr)(implicit env: Env[Par]): M[Par]
}

object Reduce {

  def substituteAndCharge[A: Chargeable, M[_]: Substitute[?[_], A]: CostAccountingAlg: Sync](
      term: A,
      depth: Int,
      env: Env[Par]): M[A] =
    Substitute[M, A]
      .substitute(term)(depth, env)
      .attempt
      .flatMap(_.fold(
        th => // On error charge for the initial term
          CostAccountingAlg[M].charge(Cost(cost(term))) *> Sync[M]
            .raiseError[A](th),
        term => CostAccountingAlg[M].charge(Cost(cost(term))) *> Sync[M].pure(term)
      ))

  def substituteNoSortAndCharge[A: Chargeable, M[_]: Substitute[?[_], A]: CostAccountingAlg: Sync](
      term: A,
      depth: Int,
      env: Env[Par]): M[A] =
    Substitute[M, A]
      .substituteNoSort(term)(depth, env)
      .attempt
      .flatMap(_.fold(
        th => // On error charge for the initial term
          CostAccountingAlg[M].charge(Cost(cost(term))) *> Sync[M]
            .raiseError[A](th),
        term => CostAccountingAlg[M].charge(Cost(cost(term))) *> Sync[M].pure(term)
      ))

  class DebruijnInterpreter[M[_], F[_]](tuplespaceAlg: TuplespaceAlg[M],
                                        costAccountingAlg: CostAccountingAlg[M])(
      implicit
      parallel: cats.Parallel[M, F],
      s: Sync[M],
      fTell: FunctorTell[M, Throwable])
      extends Reduce[M] {

    implicit private val costAccounting = costAccountingAlg

    /**
      * Materialize a send in the store, optionally returning the matched continuation.
      *
      * @param chan  The channel on which data is being sent.
      * @param data  The par objects holding the processes being sent.
      * @param persistent  True if the write should remain in the tuplespace indefinitely.
      * @param env  An environment marking the execution context.
      * @return  An optional continuation resulting from a match in the tuplespace.
      */
    private def produce(chan: Quote,
                        data: Seq[Channel],
                        persistent: Boolean,
                        rand: Blake2b512Random): M[Unit] =
      for {
        _ <- costAccountingAlg.charge(Channel(chan).storageCost + data.storageCost)
        c <- tuplespaceAlg.produce(Channel(chan), ListChannelWithRandom(data, rand), persistent)
        _ <- costAccountingAlg.modify(_.charge(c))
      } yield ()

    /**
      * Materialize a send in the store, optionally returning the matched continuation.
      *
      * @param binds  A Seq of pattern, channel pairs. Each pattern is a Seq[Channel].
      *               The Seq is for arity matching, and each term in the Seq is a name pattern.
      * @param body  A Par object which will be run in the envirnoment resulting from the match.
      * @param env  The current environment, to which the matches will be added before resuming
      *             execution in body
      * @return  An optional continuation resulting from a match. The body of the continuation
      *          will be @param body if the continuation is not None.
      */
    private def consume(binds: Seq[(BindPattern, Quote)],
                        body: Par,
                        persistent: Boolean,
                        rand: Blake2b512Random): M[Unit] = {
      val (patterns: Seq[BindPattern], sources: Seq[Quote]) = binds.unzip
      val srcs                                              = sources.map(q => Channel(q)).toList
      val rspaceCost                                        = body.storageCost + patterns.storageCost + srcs.storageCost
      for {
        _ <- costAccountingAlg.charge(rspaceCost)
        c <- tuplespaceAlg.consume(binds, ParWithRandom(body, rand), persistent)
        _ <- costAccountingAlg.modify(_.charge(c))
      } yield ()
    }

    /** WanderUnordered is the non-deterministic analogue
      * of traverse - it parallelizes eval.
      *
      * 1. For a Par, parallelize the interpretation of each list
      *    of processes in the Par. That's the outer wander.
      * 2. For each process list, parallelize the interpretation
      *    of each process in the list. That's the inner wander.
      *
      * @param par
      * @return
      */
    override def eval(par: Par)(implicit env: Env[Par], rand: Blake2b512Random): M[Unit] = {
      val filteredExprs = par.exprs.filter { expr =>
        expr.exprInstance match {
          case _: EVarBody    => true
          case _: EEvalBody   => true
          case _: EMethodBody => true
          case _              => false
        }
      }
      val starts = Vector(par.sends.size,
                          par.receives.size,
                          par.news.size,
                          par.matches.size,
                          par.bundles.size,
                          filteredExprs.size)
        .scanLeft(0)(_ + _)
      def handle[A](eval: (A => (Env[Par], Blake2b512Random) => M[Unit]), start: Int)(
          ta: (A, Int)): M[Unit] = {
        val newRand =
          if (starts(6) == 1)
            rand
          else if (starts(6) > 256)
            rand.splitShort((start + ta._2).toShort)
          else
            rand.splitByte((start + ta._2).toByte)
        eval(ta._1)(env, newRand).handleError(fTell.tell)
      }
      List(
        Parallel.parTraverse(par.sends.zipWithIndex.toList)(handle(evalExplicit, starts(0))),
        Parallel.parTraverse(par.receives.zipWithIndex.toList)(handle(evalExplicit, starts(1))),
        Parallel.parTraverse(par.news.zipWithIndex.toList)(handle(evalExplicit, starts(2))),
        Parallel.parTraverse(par.matches.zipWithIndex.toList)(handle(evalExplicit, starts(3))),
        Parallel.parTraverse(par.bundles.zipWithIndex.toList)(handle(evalExplicit, starts(4))),
        Parallel.parTraverse(filteredExprs.zipWithIndex.toList)(texpr => {
          val (expr, idx) = texpr
          val newRand =
            if (starts(6) == 1)
              rand
            else if (starts(6) > 256)
              rand.splitShort((starts(5) + idx).toShort)
            else
              rand.splitByte((starts(5) + idx).toByte)
          expr.exprInstance match {
            case EVarBody(EVar(v)) =>
              (for {
                varref <- eval(v)
                _      <- eval(varref)(env, newRand)
              } yield ()).handleError(fTell.tell)
            case e: EEvalBody =>
              (for {
                p <- evalExprToPar(Expr(e))
                _ <- eval(p)(env, newRand)
              } yield ()).handleError(fTell.tell)
            case e: EMethodBody =>
              (for {
                p <- evalExprToPar(Expr(e))
                _ <- eval(p)(env, newRand)
              } yield ()).handleError(fTell.tell)
            case _ => s.unit
          }
        })
      ).parSequence.as(Unit)
    }

    override def inj(par: Par)(implicit rand: Blake2b512Random): M[Unit] =
      for {
        _ <- costAccountingAlg.set(CostAccount.zero)
        _ <- eval(par)(Env[Par](), rand)
      } yield ()

    private def evalExplicit(send: Send)(env: Env[Par], rand: Blake2b512Random): M[Unit] =
      eval(send)(env, rand)

    /** Algorithm as follows:
      *
      * 1. Fully evaluate the channel in given environment.
      *    (See eval(Channel) to see all that entails)
      * 2. Substitute any variable references in the channel so that it can be
      *    correctly used as a key in the tuple space.
      * 3. Evaluate any top level expressions in the data being sent.
      * 4. Call produce
      * 5. If produce returned a continuation, evaluate it.
      * @param send An output process
      * @param env An execution context
      * @return
      */
    private def eval(send: Send)(implicit env: Env[Par], rand: Blake2b512Random): M[Unit] =
      for {
        quote   <- eval(send.chan)
        subChan <- substituteAndCharge[Quote, M](quote, 0, env)
        unbundled <- subChan.value.singleBundle() match {
                      case Some(value) =>
                        if (!value.writeFlag) {
                          s.raiseError(ReduceError("Trying to send on non-writeable channel."))
                        } else {
                          s.pure(Quote(value.body))
                        }
                      case None => Applicative[M].pure(subChan)
                    }

        data <- send.data.toList.traverse(x => evalExpr(x))
        substData <- data.traverse(p =>
                      substituteAndCharge[Par, M](p, 0, env).map(par => Channel(Quote(par))))
        _ <- produce(unbundled, substData, send.persistent, rand)
        _ <- costAccountingAlg.charge(SEND_EVAL_COST)
      } yield ()

    private def evalExplicit(receive: Receive)(env: Env[Par], rand: Blake2b512Random): M[Unit] =
      eval(receive)(env, rand)

    private def eval(receive: Receive)(implicit env: Env[Par], rand: Blake2b512Random): M[Unit] =
      for {
        binds <- receive.binds.toList
                  .traverse(rb =>
                    for {
                      q <- unbundleReceive(rb)
                      substPatterns <- rb.patterns.toList.traverse(pattern =>
                                        substituteAndCharge[Channel, M](pattern, 1, env))
                    } yield (BindPattern(substPatterns, rb.remainder, rb.freeCount), q))
        // TODO: Allow for the environment to be stored with the body in the Tuplespace
        substBody <- substituteNoSortAndCharge[Par, M](receive.body,
                                                       0,
                                                       env.shift(receive.bindCount))
        _ <- consume(binds, substBody, receive.persistent, rand)
        _ <- costAccountingAlg.charge(RECEIVE_EVAL_COST)
      } yield ()

    /**
      * Variable "evaluation" is an environment lookup, but
      * lookup of an unbound variable should be an error.
      *
      * @param valproc The variable to be evaluated
      * @param env  provides the environment (possibly) containing a binding for the given variable.
      * @return If the variable has a binding (par), lift the
      *                  binding into the monadic context, else signal
      *                  an exception.
      *
      */
    private def eval(valproc: Var)(implicit env: Env[Par]): M[Par] =
      costAccountingAlg.charge(VAR_EVAL_COST) *> { //TODO: should variable evaluation depend on the env size?
        valproc.varInstance match {
          case BoundVar(level) =>
            env.get(level) match {
              case Some(par) =>
                s.pure(par)
              case None =>
                s.raiseError(ReduceError("Unbound variable: " + level + " in " + env.envMap))
            }
          case Wildcard(_) =>
            s.raiseError(ReduceError("Unbound variable: attempting to evaluate a pattern"))
          case FreeVar(_) =>
            s.raiseError(ReduceError("Unbound variable: attempting to evaluate a pattern"))
          case VarInstance.Empty =>
            s.raiseError(ReduceError("Impossible var instance EMPTY"))
        }
      }

    /**
      * Evaluating a channel always returns a
      * quote. If a quote is given to be evaluated, the quote
      * is lifted into the monadic context. If a channel
      * variable is given, the variable is evaluated and
      * the resulting par is quoted.
      * In either case the top level expressions of the quoted process are evaluated
      * when the channel is evaluated.
      *
      * @param channel The channel to be evaluated
      * @param env An environment that (possibly) has
      *            a binding for channel
      * @return A quoted process or "channel value"
      */
    private def eval(channel: Channel)(implicit env: Env[Par]): M[Quote] =
      costAccountingAlg.charge(CHANNEL_EVAL_COST) *> {
        channel.channelInstance match {
          case Quote(p) =>
            for {
              evaled <- evalExpr(p)
            } yield Quote(evaled)
          case ChanVar(varue) =>
            for {
              par    <- eval(varue)
              evaled <- evalExpr(par)
            } yield Quote(evaled)
          case ChannelInstance.Empty =>
            s.raiseError(ReduceError("Impossible channel instance EMPTY"))
        }
      }

    private def evalExplicit(mat: Match)(env: Env[Par], rand: Blake2b512Random): M[Unit] =
      eval(mat)(env, rand)
    private def eval(mat: Match)(implicit env: Env[Par], rand: Blake2b512Random): M[Unit] = {
      def addToEnv(env: Env[Par], freeMap: Map[Int, Par], freeCount: Int): Env[Par] =
        Range(0, freeCount).foldLeft(env)(
          (acc, e) =>
            acc.put(
              freeMap.get(e) match {
                case Some(p) => p
                case None    => Par()
              }
          )
        )

      def firstMatch(target: Par, cases: Seq[MatchCase])(implicit env: Env[Par]): M[Unit] = {
        def firstMatchM(
            state: Tuple2[Par, Seq[MatchCase]]): M[Either[Tuple2[Par, Seq[MatchCase]], Unit]] = {
          val (target, cases) = state
          cases match {
            case Nil => Applicative[M].pure(Right(()))
            case singleCase +: caseRem =>
              for {
                pattern <- substituteAndCharge[Par, M](singleCase.pattern, 1, env)
                (cost, matchResult) = SpatialMatcher
                  .spatialMatch(target, pattern)
                  .runS(emptyMap)
                  .value
                  .run(CostAccount.zero)
                  .value
                _ <- costAccountingAlg.modify(_.charge(cost))
                res <- matchResult match {
                        case None =>
                          Applicative[M].pure(Left((target, caseRem)))
                        case Some(freeMap) =>
                          val newEnv: Env[Par] = addToEnv(env, freeMap, singleCase.freeCount)
                          eval(singleCase.source)(newEnv, implicitly).map(Right(_))
                      }
              } yield res
          }
        }
        FlatMap[M].tailRecM[Tuple2[Par, Seq[MatchCase]], Unit]((target, cases))(firstMatchM)
      }

      for {
        evaledTarget <- evalExpr(mat.target)
        // TODO(kyle): Make the matcher accept an environment, instead of substituting it.
        substTarget <- substituteAndCharge[Par, M](evaledTarget, 0, env)
        _           <- firstMatch(substTarget, mat.cases)
        _           <- costAccountingAlg.charge(MATCH_EVAL_COST)
      } yield ()
    }

    /**
      * Adds neu.bindCount new GPrivate from UUID's to the environment and then
      * proceeds to evaluate the body.
      *
      * @param neu
      * @return
      */
    private def evalExplicit(neu: New)(env: Env[Par], rand: Blake2b512Random): M[Unit] =
      eval(neu)(env, rand)
    private def eval(neu: New)(implicit env: Env[Par], rand: Blake2b512Random): M[Unit] = {
      def alloc(level: Int): Env[Par] =
        (env /: (0 until level).toList) { (_env, _) =>
          val addr: Par = GPrivate(ByteString.copyFrom(rand.next()))
          _env.put(addr)
        }

      costAccountingAlg.charge(newBindingsCost(neu.bindCount)) *>
        eval(neu.p)(alloc(neu.bindCount), rand)
    }

    private[this] def unbundleReceive(rb: ReceiveBind)(implicit env: Env[Par]): M[Quote] =
      for {
        quote <- eval(rb.source)
        subst <- substituteAndCharge[Quote, M](quote, 0, env)
        // Check if we try to read from bundled channel
        unbndl <- subst.quote.get.singleBundle() match {
                   case Some(value) =>
                     if (!value.readFlag) {
                       s.raiseError(ReduceError("Trying to read from non-readable channel."))
                     } else {
                       s.pure(Quote(value.body))
                     }
                   case None =>
                     s.pure(subst)
                 }
      } yield unbndl

    private def evalExplicit(bundle: Bundle)(env: Env[Par], rand: Blake2b512Random): M[Unit] =
      eval(bundle)(env, rand)
    private def eval(bundle: Bundle)(implicit env: Env[Par], rand: Blake2b512Random): M[Unit] =
      eval(bundle.body)

    def evalExprToPar(expr: Expr)(implicit env: Env[Par]): M[Par] =
      expr.exprInstance match {
        case EVarBody(EVar(v)) =>
          for {
            p       <- eval(v)
            evaledP <- evalExpr(p)
          } yield evaledP
        case EMethodBody(EMethod(method, target, arguments, _, _)) => {
          println(s"Method $method call")
          val methodLookup = methodTable(method)
          for {
            _            <- costAccountingAlg.charge(METHOD_CALL_COST)
            evaledTarget <- evalExpr(target)
            evaledArgs   <- arguments.toList.traverse(expr => evalExpr(expr))
            _            = println(s"Args: $evaledArgs")
            _            = println(s"Target: $evaledTarget")
            resultPar <- methodLookup match {
                          case None =>
                            s.raiseError(ReduceError("Unimplemented method: " + method))
                          case Some(f) => f(target, evaledArgs)(env)
                        }
            _ = println(s"Result: $resultPar")
          } yield resultPar
        }
        case EEvalBody(chan) => eval(chan).map(q => q.value)
        case _               => evalExprToExpr(expr).map(e => fromExpr(e)(identity))
      }

    private def evalExprToExpr(expr: Expr)(implicit env: Env[Par]): M[Expr] = {
      def relop(p1: Par,
                p2: Par,
                relopb: (Boolean, Boolean) => Boolean,
                relopi: (Int, Int) => Boolean,
                relops: (String, String) => Boolean): M[Expr] =
        for {
          v1 <- evalSingleExpr(p1)
          v2 <- evalSingleExpr(p2)
          result <- (v1.exprInstance, v2.exprInstance) match {
                     case (GBool(b1), GBool(b2)) =>
                       Applicative[M].pure(GBool(relopb(b1, b2)))
                     case (GInt(i1), GInt(i2)) =>
                       Applicative[M].pure(GBool(relopi(i1, i2)))
                     case (GString(s1), GString(s2)) =>
                       Applicative[M].pure(GBool(relops(s1, s2)))
                     case _ =>
                       s.raiseError(ReduceError("Unexpected compare: " + v1 + " vs. " + v2))
                   }
        } yield result

      expr.exprInstance match {
        case x: GBool =>
          Applicative[M].pure[Expr](x)
        case x: GInt =>
          Applicative[M].pure[Expr](x)
        case x: GString =>
          Applicative[M].pure[Expr](x)
        case x: GUri =>
          Applicative[M].pure[Expr](x)
        case x: GByteArray =>
          Applicative[M].pure[Expr](x)
        case ENotBody(ENot(p)) =>
          for {
            b <- evalToBool(p)
          } yield GBool(!b)
        case ENegBody(ENeg(p)) =>
          for {
            v <- evalToInt(p)
          } yield GInt(-v)
        case EMultBody(EMult(p1, p2)) =>
          for {
            v1 <- evalToInt(p1)
            v2 <- evalToInt(p2)
            _  <- costAccountingAlg.charge(MULTIPLICATION_COST)
          } yield GInt(v1 * v2)
        case EDivBody(EDiv(p1, p2)) =>
          for {
            v1 <- evalToInt(p1)
            v2 <- evalToInt(p2)
            _  <- costAccountingAlg.charge(DIVISION_COST)
          } yield GInt(v1 / v2)
        case EPlusBody(EPlus(p1, p2)) =>
          for {
            v1 <- evalToInt(p1)
            v2 <- evalToInt(p2)
            _  <- costAccountingAlg.charge(SUM_COST)
          } yield GInt(v1 + v2)
        case EMinusBody(EMinus(p1, p2)) =>
          for {
            v1 <- evalToInt(p1)
            v2 <- evalToInt(p2)
            _  <- costAccountingAlg.charge(SUBTRACTION_COST)
          } yield GInt(v1 - v2)
        case ELtBody(ELt(p1, p2)) =>
          relop(p1, p2, (_ < _), (_ < _), (_ < _)) <* costAccountingAlg.charge(COMPARISON_COST)
        case ELteBody(ELte(p1, p2)) =>
          relop(p1, p2, (_ <= _), (_ <= _), (_ <= _)) <* costAccountingAlg.charge(COMPARISON_COST)
        case EGtBody(EGt(p1, p2)) =>
          relop(p1, p2, (_ > _), (_ > _), (_ > _)) <* costAccountingAlg.charge(COMPARISON_COST)
        case EGteBody(EGte(p1, p2)) =>
          relop(p1, p2, (_ >= _), (_ >= _), (_ >= _)) <* costAccountingAlg.charge(COMPARISON_COST)
        case EEqBody(EEq(p1, p2)) =>
          for {
            v1 <- evalExpr(p1)
            v2 <- evalExpr(p2)
            // TODO: build an equality operator that takes in an environment.
            sv1 <- substituteAndCharge[Par, M](v1, 0, env)
            sv2 <- substituteAndCharge[Par, M](v2, 0, env)
            _   <- costAccountingAlg.charge(equalityCheckCost(sv1, sv2))
          } yield GBool(sv1 == sv2)
        case ENeqBody(ENeq(p1, p2)) =>
          for {
            v1  <- evalExpr(p1)
            v2  <- evalExpr(p2)
            sv1 <- substituteAndCharge[Par, M](v1, 0, env)
            sv2 <- substituteAndCharge[Par, M](v2, 0, env)
            _   <- costAccountingAlg.charge(equalityCheckCost(sv1, sv2))
          } yield GBool(sv1 != sv2)
        case EAndBody(EAnd(p1, p2)) =>
          for {
            b1 <- evalToBool(p1)
            b2 <- evalToBool(p2)
            _  <- costAccountingAlg.charge(BOOLEAN_AND_COST)
          } yield GBool(b1 && b2)
        case EOrBody(EOr(p1, p2)) =>
          for {
            b1 <- evalToBool(p1)
            b2 <- evalToBool(p2)
            _  <- costAccountingAlg.charge(BOOLEAN_OR_COST)
          } yield GBool(b1 || b2)

        case EMatchesBody(EMatches(target, pattern)) =>
          for {
            evaledTarget <- evalExpr(target)
            substTarget  <- substituteAndCharge[Par, M](evaledTarget, 0, env)
            substPattern <- substituteAndCharge[Par, M](pattern, 1, env)
<<<<<<< HEAD
            (cost, matchResult) = SpatialMatcher
              .spatialMatch(substTarget, substPattern)
              .runS(emptyMap)
              .value
              .run(CostAccount.zero)
              .value
            _ <- costAccountingAlg.modify(_.charge(cost))
          } yield GBool(matchResult.isDefined)

=======
          } yield
            (GBool(
              SpatialMatcher
                .spatialMatch(substTarget, substPattern)
                .runS(SpatialMatcher.emptyMap)
                .isDefined))
        case EPercentPercentBody(EPercentPercent(p1, p2)) =>
          def evalToStringPair(keyExpr: Expr, valueExpr: Expr): M[(String, String)] =
            (keyExpr.exprInstance, valueExpr.exprInstance) match {
              case (GString(keyString), GString(valueString)) =>
                Applicative[M].pure[(String, String)](keyString -> valueString)
              case (GString(keyString), GInt(valueInt)) =>
                Applicative[M].pure[(String, String)](keyString -> valueInt.toString)
              // TODO: Add cases for other ground terms as well? Maybe it would be better
              // to implement cats.Show for all ground terms.
              case (_: GString, value) =>
                s.raiseError[(String, String)](
                  ReduceError(s"Error: interpolation doesn't support ${value.typ}")
                )
              case _ =>
                s.raiseError[(String, String)](
                  ReduceError("Error: interpolation Map should only contain String keys")
                )
            }
          def interpolate(string: String, keyValuePairs: List[(String, String)]): String = {
            val result  = StringBuilder.newBuilder
            var current = string
            while (current.nonEmpty) {
              keyValuePairs.find {
                case (k, _) => current.startsWith("${" + k + "}")
              } match {
                case Some((k, v)) =>
                  result ++= v
                  current = current.drop(k.length + 3)
                case None =>
                  result += current.head
                  current = current.tail
              }
            }
            result.toString
          }
          for {
            v1 <- evalSingleExpr(p1)
            v2 <- evalSingleExpr(p2)
            result <- (v1.exprInstance, v2.exprInstance) match {
                       case (GString(lhs), EMapBody(ParMap(rhs, _, _))) =>
                         rhs.iterator
                           .map {
                             case (k, v) =>
                               for {
                                 keyExpr   <- evalSingleExpr(k)
                                 valueExpr <- evalSingleExpr(v)
                                 result    <- evalToStringPair(keyExpr, valueExpr)
                               } yield result
                           }
                           .toList
                           .sequence[M, (String, String)]
                           .map(keyValuePairs => GString(interpolate(lhs, keyValuePairs)))
                       case (_: GString, other) =>
                         s.raiseError(
                           ReduceError(
                             s"Error: Operator `%%` expected Map but got ${other.typ}"
                           )
                         )
                       case (other, _) =>
                         s.raiseError(
                           ReduceError(
                             s"Error: Operator `%%` is not defined on ${other.typ}"
                           )
                         )
                     }
          } yield result
        case EPlusPlusBody(EPlusPlus(p1, p2)) =>
          for {
            v1 <- evalSingleExpr(p1)
            v2 <- evalSingleExpr(p2)
            result <- (v1.exprInstance, v2.exprInstance) match {
                       case (GString(lhs), GString(rhs)) =>
                         Applicative[M].pure[Expr](GString(lhs + rhs))
                       case (_: GString, other) =>
                         s.raiseError(
                           ReduceError(
                             s"Error: Operator `++` expected String but got ${other.typ}"
                           )
                         )
                       case (other, _) =>
                         s.raiseError(
                           ReduceError(
                             s"Error: Operator `++` is not defined on ${other.typ}"
                           )
                         )
                     }
          } yield result
>>>>>>> d5952d72
        case EVarBody(EVar(v)) =>
          for {
            p       <- eval(v)
            exprVal <- evalSingleExpr(p)
          } yield exprVal
        case EListBody(el) => {
          for {
            evaledPs  <- el.ps.toList.traverse(expr => evalExpr(expr))
            updatedPs = evaledPs.map(updateLocallyFree)
          } yield updateLocallyFree(EList(updatedPs, el.locallyFree, el.connectiveUsed))
        }
        case ETupleBody(el) =>
          for {
            evaledPs  <- el.ps.toList.traverse(expr => evalExpr(expr))
            updatedPs = evaledPs.map(updateLocallyFree)
          } yield updateLocallyFree(ETuple(updatedPs, el.locallyFree, el.connectiveUsed))

        case ESetBody(set) =>
          for {
            evaledPs  <- set.ps.sortedPars.traverse(expr => evalExpr(expr))
            updatedPs = evaledPs.map(updateLocallyFree)
          } yield set.copy(ps = SortedParHashSet(updatedPs))

        case EMapBody(map) =>
          for {
            evaledPs <- map.ps.sortedMap.traverse {
                         case (key, value) =>
                           for {
                             eKey   <- evalExpr(key).map(updateLocallyFree)
                             eValue <- evalExpr(value).map(updateLocallyFree)
                           } yield (eKey, eValue)
                       }
          } yield map.copy(ps = SortedParMap(evaledPs))

        case EMethodBody(EMethod(method, target, arguments, _, _)) => {
          val methodLookup = methodTable(method)
          for {
            evaledTarget <- evalExpr(target)
            evaledArgs   <- arguments.toList.traverse(expr => evalExpr(expr))
            resultPar <- methodLookup match {
                          case None =>
                            s.raiseError(ReduceError("Unimplemented method: " + method))
                          case Some(f) => f(target, evaledArgs)(env)
                        }
            resultExpr <- evalSingleExpr(resultPar)
            _          <- costAccountingAlg.charge(METHOD_CALL_COST)
          } yield resultExpr
        }
        case EEvalBody(chan) =>
          for {
            q      <- eval(chan)
            result <- evalSingleExpr(q.value)
          } yield result
        case _ => s.raiseError(ReduceError("Unimplemented expression: " + expr))
      }
    }

    type MethodType = (Par, Seq[Par]) => Env[Par] => M[Par]

    private[this] def nth: MethodType = {
      def localNth(ps: Seq[Par], nth: Int): Either[ReduceError, Par] =
        if (ps.isDefinedAt(nth)) {
          Right(ps(nth))
        } else {
          Left(ReduceError("Error: index out of bound: " + nth))
        }

      (p: Par, args: Seq[Par]) => (env: Env[Par]) =>
        {
          if (args.length != 1) {
            s.raiseError(ReduceError("Error: nth expects 1 argument"))
          } else {
            for {
              nth <- evalToInt(args(0))(env)
              v   <- evalSingleExpr(p)(env)
              _   <- costAccountingAlg.charge(nthMethodCost(nth))
              result <- v.exprInstance match {
                         case EListBody(EList(ps, _, _, _)) =>
                           s.fromEither(localNth(ps, nth))
                         case ETupleBody(ETuple(ps, _, _)) =>
                           s.fromEither(localNth(ps, nth))
                         case _ =>
                           s.raiseError(
                             ReduceError(
                               "Error: nth applied to something that wasn't a list or tuple."))
                       }
            } yield result
          }
        }
    }

    private[this] def toByteArray: MethodType = {
      def serialize(p: Par): Either[ReduceError, Array[Byte]] =
        Either
          .fromTry(Try(Serialize[Par].encode(p).toArray))
          .leftMap(th =>
            ReduceError(s"Error: exception thrown when serializing $p." + th.getMessage))

      (p: Par, args: Seq[Par]) => (env: Env[Par]) =>
        {
          if (args.nonEmpty) {
            s.raiseError(ReduceError("Error: toByteArray does not take arguments"))
          } else {
            for {
              exprEvaled <- evalExpr(p)(env)
              _          <- costAccountingAlg.charge(toByteArrayCost(exprEvaled))
              ba         <- s.fromEither(serialize(exprEvaled))
            } yield Expr(GByteArray(ByteString.copyFrom(ba)))
          }
        }
    }

    private[this] def hexToBytes: MethodType = { (p: Par, args: Seq[Par]) => (env: Env[Par]) =>
      {
        if (args.nonEmpty) {
          s.raiseError(ReduceError("Error: hexToBytes does not take arguments"))
        } else {
          p.singleExpr() match {
            case Some(Expr(GString(encoded))) =>
              def decodingError(th: Throwable) =
                ReduceError(
                  s"Error: exception was thrown when decoding input string to hexadecimal: ${th.getMessage}")
              for {
                _           <- costAccountingAlg.charge(hexToByteCost(encoded))
                encodingRes = Try(ByteString.copyFrom(Base16.decode(encoded)))
                res <- encodingRes.fold(th => s.raiseError(decodingError(th)),
                                        ba => Applicative[M].pure[Par](Expr(GByteArray(ba))))
              } yield res
            case _ =>
              s.raiseError(ReduceError("Error: hexToBytes can be called only on single strings."))
          }
        }
      }
    }

    private[this] def method(methodName: String, expectedArgsLength: Int, args: Seq[Par])(
        thunk: => M[Par]): M[Par] =
      if (args.length != expectedArgsLength) {
        s.raiseError(ReduceError(s"Error: $methodName expects $expectedArgsLength Par argument(s)"))
      } else {
        thunk
      }

    private[this] def union: MethodType = { (p: Par, args: Seq[Par]) => (env: Env[Par]) =>
      def locallyFreeUnion(base: Coeval[BitSet], other: Coeval[BitSet]): Coeval[BitSet] =
        base.flatMap(b => other.map(o => b | o))
      def union(baseExpr: Expr, otherExpr: Expr): M[Expr] =
        (baseExpr.exprInstance, otherExpr.exprInstance) match {
          case (ESetBody(base @ ParSet(basePs, _, _)), ESetBody(other @ ParSet(otherPs, _, _))) =>
            costAccountingAlg.charge(ADD_COST * basePs.size) *>
              Applicative[M].pure[Expr](
                ESetBody(
                  ParSet(basePs.union(otherPs.sortedPars.toSet),
                         base.connectiveUsed || other.connectiveUsed,
                         locallyFreeUnion(base.locallyFree, other.locallyFree))))
          case (EMapBody(base @ ParMap(baseMap, _, _)), EMapBody(other @ ParMap(otherMap, _, _))) =>
            costAccountingAlg.charge(ADD_COST * baseMap.size) *>
              Applicative[M].pure[Expr](
                EMapBody(
                  ParMap((baseMap ++ otherMap.sortedMap).toSeq,
                         base.connectiveUsed || other.connectiveUsed,
                         locallyFreeUnion(base.locallyFree, other.locallyFree))
                )
              )
          case _ =>
            s.raiseError(
              ReduceError(
                "Error: union applied to something that wasn't a set or a map"
              ))

        }

      method("union", 1, args) {
        for {
          baseExpr  <- evalSingleExpr(p)(env)
          otherExpr <- evalSingleExpr(args(0))(env)
          result    <- union(baseExpr, otherExpr)
        } yield result
      }
    }

    private[this] def diff: MethodType = { (p: Par, args: Seq[Par]) => (env: Env[Par]) =>
      def locallyFreeUnion(base: Coeval[BitSet], other: Coeval[BitSet]): Coeval[BitSet] =
        base.flatMap(b => other.map(o => b | o))

      def diff(baseExpr: Expr, otherExpr: Expr): M[Expr] =
        (baseExpr.exprInstance, otherExpr.exprInstance) match {
          case (ESetBody(base @ ParSet(basePs, _, _)), ESetBody(other @ ParSet(otherPs, _, _))) =>
            // diff is implemented in terms of foldLeft that at each step
            // removes one element from the collection.
            costAccountingAlg.charge(REMOVE_COST * basePs.size) *>
              Applicative[M].pure[Expr](
                ESetBody(
                  ParSet(basePs.diff(otherPs.sortedPars.toSet),
                         base.connectiveUsed || other.connectiveUsed,
                         locallyFreeUnion(base.locallyFree, other.locallyFree))))
          case (EMapBody(ParMap(basePs, _, _)), EMapBody(ParMap(otherPs, _, _))) =>
            val newMap = basePs -- otherPs.keys
            costAccountingAlg.charge(REMOVE_COST * basePs.size) *>
              Applicative[M].pure[Expr](
                EMapBody(ParMap(newMap))
              )
          case _ =>
            s.raiseError(ReduceError("Error: diff can be called on Map or Set."))
        }
      method("diff", 1, args) {
        for {
          baseExpr  <- evalSingleExpr(p)(env)
          otherExpr <- evalSingleExpr(args(0))(env)
          result    <- diff(baseExpr, otherExpr)
        } yield result
      }
    }

    private[this] def add: MethodType = { (p: Par, args: Seq[Par]) => (env: Env[Par]) =>
      def add(baseExpr: Expr, par: Par): M[Expr] =
        baseExpr.exprInstance match {
          case ESetBody(base @ ParSet(basePs, _, _)) =>
            Applicative[M].pure[Expr](
              ESetBody(
                ParSet(basePs + par,
                       base.connectiveUsed || par.connectiveUsed,
                       base.locallyFree.map(b => b | par.locallyFree))))

          case _ =>
            s.raiseError(ReduceError("Error: add can be called only with one Par as argument."))
        }

      method("add", 1, args) {
        for {
          baseExpr <- evalSingleExpr(p)(env)
          element  <- evalExpr(args(0))(env)
          result   <- add(baseExpr, element)
          _        <- costAccountingAlg.charge(ADD_COST)
        } yield result
      }
    }

    private[this] def delete: MethodType = { (p: Par, args: Seq[Par]) => (env: Env[Par]) =>
      def delete(baseExpr: Expr, par: Par): M[Expr] =
        baseExpr.exprInstance match {
          case ESetBody(base @ ParSet(basePs, _, _)) =>
            Applicative[M].pure[Expr](
              ESetBody(
                ParSet(basePs - par,
                       base.connectiveUsed || par.connectiveUsed,
                       base.locallyFree.map(b => b | par.locallyFree))))
          case EMapBody(base @ ParMap(basePs, _, _)) =>
            Applicative[M].pure[Expr](
              EMapBody(
                ParMap(basePs - par,
                       base.connectiveUsed || par.connectiveUsed,
                       base.locallyFree.map(b => b | par.locallyFree))))
          case _ =>
            s.raiseError(ReduceError("Error: add can be called only on Map and Set."))
        }

      method("delete", 1, args) {
        for {
          baseExpr <- evalSingleExpr(p)(env)
          element  <- evalExpr(args(0))(env)
          result   <- delete(baseExpr, element)
          _        <- costAccountingAlg.charge(REMOVE_COST)
        } yield result
      }
    }

    private[this] def contains: MethodType = { (p: Par, args: Seq[Par]) => (env: Env[Par]) =>
      def contains(baseExpr: Expr, par: Par): M[Expr] =
        baseExpr.exprInstance match {
          case ESetBody(ParSet(basePs, _, _)) =>
            Applicative[M].pure[Expr](GBool(basePs.contains(par)))
          case EMapBody(ParMap(basePs, _, _)) =>
            Applicative[M].pure[Expr](GBool(basePs.contains(par)))
          case _ =>
            s.raiseError(ReduceError("Error: contains can be called only on Map and Set."))
        }

      method("contains", 1, args) {
        for {
          baseExpr <- evalSingleExpr(p)(env)
          element  <- evalExpr(args(0))(env)
          result   <- contains(baseExpr, element)
          _        <- costAccountingAlg.charge(LOOKUP_COST)
        } yield result
      }
    }

    private[this] def get: MethodType = { (p: Par, args: Seq[Par]) => (env: Env[Par]) =>
      def get(baseExpr: Expr, key: Par): M[Par] =
        baseExpr.exprInstance match {
          case EMapBody(ParMap(basePs, _, _)) =>
            Applicative[M].pure[Par](basePs.getOrElse(key, VectorPar()))
          case _ =>
            s.raiseError(ReduceError("Error: get can be called only on Maps as argument."))
        }

      method("get", 1, args) {
        for {
          baseExpr <- evalSingleExpr(p)(env)
          key      <- evalExpr(args(0))(env)
          result   <- get(baseExpr, key)
          _        <- costAccountingAlg.charge(LOOKUP_COST)
        } yield result
      }
    }

    private[this] def length: MethodType =
      (p: Par, args: Seq[Par]) =>
        (env: Env[Par]) => {
          def length(baseExpr: Expr): M[Expr] =
            baseExpr.exprInstance match {
              case GString(string) =>
                Applicative[M].pure[Expr](GInt(string.length))
              case other =>
                s.raiseError(
                  ReduceError(
                    s"Error: Method `length` is not defined on ${other.typ}."
                  )
                )
            }
          method("length", 0, args) {
            for {
              baseExpr <- evalSingleExpr(p)(env)
              result   <- length(baseExpr)
            } yield result
          }
      }

    private[this] def slice: MethodType =
      (p: Par, args: Seq[Par]) =>
        (env: Env[Par]) => {
          def slice(baseExpr: Expr, from: Int, until: Int): M[Par] =
            baseExpr.exprInstance match {
              case GString(string) =>
                Applicative[M].pure[Par](GString(string.slice(from, until)))
              case other =>
                s.raiseError(
                  ReduceError(
                    s"Error: Method `slice` is not defined on ${other.typ}."
                  )
                )
            }
          method("slice", 2, args) {
            for {
              baseExpr <- evalSingleExpr(p)(env)
              fromArg  <- evalToInt(args(0))(env)
              toArg    <- evalToInt(args(1))(env)
              result   <- slice(baseExpr, fromArg, toArg)
            } yield result
          }
      }

    def methodTable(method: String): Option[MethodType] =
      method match {
        case "nth"         => Some(nth)
        case "toByteArray" => Some(toByteArray)
        case "hexToBytes"  => Some(hexToBytes)
        case "union"       => Some(union)
        case "diff"        => Some(diff)
        case "add"         => Some(add)
        case "delete"      => Some(delete)
        case "contains"    => Some(contains)
        case "get"         => Some(get)
        case "length"      => Some(length)
        case "slice"       => Some(slice)
        case _             => None
      }

    def evalSingleExpr(p: Par)(implicit env: Env[Par]): M[Expr] =
      if (!p.sends.isEmpty || !p.receives.isEmpty || !p.news.isEmpty || !p.matches.isEmpty || !p.ids.isEmpty || !p.bundles.isEmpty)
        s.raiseError(
          ReduceError("Error: parallel or non expression found where expression expected."))
      else
        p.exprs match {
          case (e: Expr) +: Nil => evalExprToExpr(e)
          case _ =>
            s.raiseError(ReduceError("Error: Multiple expressions given."))
        }

    def evalToInt(p: Par)(implicit env: Env[Par]): M[Int] =
      if (!p.sends.isEmpty || !p.receives.isEmpty || !p.news.isEmpty || !p.matches.isEmpty || !p.ids.isEmpty || !p.bundles.isEmpty)
        s.raiseError(
          ReduceError("Error: parallel or non expression found where expression expected."))
      else
        p.exprs match {
          case Expr(GInt(v)) +: Nil =>
            Applicative[M].pure(v)
          case Expr(EVarBody(EVar(v))) +: Nil =>
            for {
              p      <- eval(v)
              intVal <- evalToInt(p)
            } yield intVal
          case (e: Expr) +: Nil =>
            for {
              evaled <- evalExprToExpr(e)
              result <- evaled.exprInstance match {
                         case GInt(v) => Applicative[M].pure(v)
                         case _ =>
                           s.raiseError(
                             ReduceError("Error: expression didn't evaluate to integer."))
                       }
            } yield result
          case _ =>
            s.raiseError(ReduceError("Error: Integer expected, or unimplemented expression."))
        }

    def evalToBool(p: Par)(implicit env: Env[Par]): M[Boolean] =
      if (!p.sends.isEmpty || !p.receives.isEmpty || !p.news.isEmpty || !p.matches.isEmpty || !p.ids.isEmpty || !p.bundles.isEmpty)
        s.raiseError(
          ReduceError("Error: parallel or non expression found where expression expected."))
      else
        p.exprs match {
          case Expr(GBool(b)) +: Nil =>
            Applicative[M].pure(b)
          case Expr(EVarBody(EVar(v))) +: Nil =>
            for {
              p       <- eval(v)
              boolVal <- evalToBool(p)
            } yield boolVal
          case (e: Expr) +: Nil =>
            for {
              evaled <- evalExprToExpr(e)
              result <- evaled.exprInstance match {
                         case GBool(b) => Applicative[M].pure(b)
                         case _ =>
                           s.raiseError(
                             ReduceError("Error: expression didn't evaluate to boolean."))
                       }
            } yield result
          case _ =>
            s.raiseError(ReduceError("Error: Multiple expressions given."))
        }

    private def updateLocallyFree(par: Par): Par = {
      val resultLocallyFree =
        par.sends.foldLeft(BitSet())((acc, send) => acc | send.locallyFree) |
          par.receives.foldLeft(BitSet())((acc, receive) => acc | receive.locallyFree) |
          par.news.foldLeft(BitSet())((acc, newProc) => acc | newProc.locallyFree) |
          par.exprs.foldLeft(BitSet())((acc, expr) => acc | ExprLocallyFree.locallyFree(expr)) |
          par.matches.foldLeft(BitSet())((acc, matchProc) => acc | matchProc.locallyFree) |
          par.bundles.foldLeft(BitSet())((acc, bundleProc) => acc | bundleProc.locallyFree)
      par.copy(locallyFree = resultLocallyFree)
    }

    private def updateLocallyFree(elist: EList): EList = {
      val resultLocallyFree = elist.ps.foldLeft(BitSet())((acc, p) => acc | p.locallyFree)
      elist.copy(locallyFree = resultLocallyFree)
    }

    private def updateLocallyFree(elist: ETuple): ETuple = {
      val resultLocallyFree = elist.ps.foldLeft(BitSet())((acc, p) => acc | p.locallyFree)
      elist.copy(locallyFree = resultLocallyFree)
    }

    /**
      * Evaluate any top level expressions in @param Par .
      */
    def evalExpr(par: Par)(implicit env: Env[Par]): M[Par] =
      for {
        evaledExprs <- par.exprs.toList.traverse(expr => evalExprToPar(expr))
        result = evaledExprs.foldLeft(par.copy(exprs = Vector())) { (acc, newPar) =>
          acc ++ newPar
        }
      } yield result
  }
}<|MERGE_RESOLUTION|>--- conflicted
+++ resolved
@@ -436,20 +436,16 @@
             evaledP <- evalExpr(p)
           } yield evaledP
         case EMethodBody(EMethod(method, target, arguments, _, _)) => {
-          println(s"Method $method call")
           val methodLookup = methodTable(method)
           for {
             _            <- costAccountingAlg.charge(METHOD_CALL_COST)
             evaledTarget <- evalExpr(target)
             evaledArgs   <- arguments.toList.traverse(expr => evalExpr(expr))
-            _            = println(s"Args: $evaledArgs")
-            _            = println(s"Target: $evaledTarget")
             resultPar <- methodLookup match {
                           case None =>
                             s.raiseError(ReduceError("Unimplemented method: " + method))
                           case Some(f) => f(target, evaledArgs)(env)
                         }
-            _ = println(s"Result: $resultPar")
           } yield resultPar
         }
         case EEvalBody(chan) => eval(chan).map(q => q.value)
@@ -563,7 +559,6 @@
             evaledTarget <- evalExpr(target)
             substTarget  <- substituteAndCharge[Par, M](evaledTarget, 0, env)
             substPattern <- substituteAndCharge[Par, M](pattern, 1, env)
-<<<<<<< HEAD
             (cost, matchResult) = SpatialMatcher
               .spatialMatch(substTarget, substPattern)
               .runS(emptyMap)
@@ -573,13 +568,6 @@
             _ <- costAccountingAlg.modify(_.charge(cost))
           } yield GBool(matchResult.isDefined)
 
-=======
-          } yield
-            (GBool(
-              SpatialMatcher
-                .spatialMatch(substTarget, substPattern)
-                .runS(SpatialMatcher.emptyMap)
-                .isDefined))
         case EPercentPercentBody(EPercentPercent(p1, p2)) =>
           def evalToStringPair(keyExpr: Expr, valueExpr: Expr): M[(String, String)] =
             (keyExpr.exprInstance, valueExpr.exprInstance) match {
@@ -667,7 +655,6 @@
                          )
                      }
           } yield result
->>>>>>> d5952d72
         case EVarBody(EVar(v)) =>
           for {
             p       <- eval(v)
