package coop.rchain.rholang.interpreter

import coop.rchain.models.Channel.ChannelInstance
import coop.rchain.models.Channel.ChannelInstance.{ChanVar, Quote}
import coop.rchain.models.Expr.ExprInstance
import coop.rchain.models.Expr.ExprInstance._
import coop.rchain.models.Var.VarInstance
import coop.rchain.models.Var.VarInstance.{BoundVar, FreeVar, Wildcard}
import coop.rchain.models._
import implicits._
import scalapb.GeneratedMessage

object PrettyPrinter {
  def apply(): PrettyPrinter = PrettyPrinter(0, 0, "INVALID", "a", 23, 128)

  def apply(i: Int, j: Int): PrettyPrinter = PrettyPrinter(i, j, "INVALID", "a", 23, 128)
}

case class PrettyPrinter(freeShift: Int,
                         boundShift: Int,
                         freeId: String,
                         baseId: String,
                         rotation: Int,
                         maxVarCount: Int) {

  def boundId: String     = rotate(baseId)
  def setBaseId(): String = increment(baseId)

  def buildString(e: Expr): String =
    e.exprInstance match {
      case ENegBody(ENeg(p)) => "-" + buildString(p.get)
      case ENotBody(ENot(p)) => "~" + buildString(p.get)
      case EMultBody(EMult(p1, p2)) =>
        buildString(p1.get) + " * " + buildString(p2.get)
      case EDivBody(EDiv(p1, p2)) =>
        buildString(p1.get) + " / " + buildString(p2.get)
      case EPlusBody(EPlus(p1, p2)) =>
        buildString(p1.get) + " + " + buildString(p2.get)
      case EMinusBody(EMinus(p1, p2)) =>
        buildString(p1.get) + " - " + buildString(p2.get)
      case EAndBody(EAnd(p1, p2)) =>
        buildString(p1.get) + " && " + buildString(p2.get)
      case EOrBody(EOr(p1, p2)) =>
        buildString(p1.get) + " || " + buildString(p2.get)
      case EEqBody(EEq(p1, p2)) =>
        buildString(p1.get) + " == " + buildString(p2.get)
      case ENeqBody(ENeq(p1, p2)) =>
        buildString(p1.get) + " != " + buildString(p2.get)
      case EGtBody(EGt(p1, p2)) =>
        buildString(p1.get) + " > " + buildString(p2.get)
      case EGteBody(EGte(p1, p2)) =>
        buildString(p1.get) + " >= " + buildString(p2.get)
      case ELtBody(ELt(p1, p2)) =>
        buildString(p1.get) + " < " + buildString(p2.get)
      case ELteBody(ELte(p1, p2)) =>
        buildString(p1.get) + " <= " + buildString(p2.get)
      case EListBody(EList(s, _, _, _)) =>
        "[" + buildSeq(s) + "]"
      case ETupleBody(ETuple(s, _, _)) =>
        "[" + buildSeq(s) + "]"
      case ESetBody(ESet(s, _, _)) =>
        "(" + buildSeq(s) + ")"
      case EMapBody(EMap(kvs, _, _)) =>
        "{" + ("" /: kvs.zipWithIndex) {
          case (string, (kv, i)) =>
            string + buildString(kv.key.get) + " : " + buildString(kv.value.get) + {
              if (i != kvs.length - 1) ", "
              else ""
            }
        } + "}"

      case EVarBody(EVar(v)) => buildString(v.get)
      case GBool(b)          => b.toString
      case GInt(i)           => i.toString
      case GString(s)        => "\"" + s + "\""
      case GUri(u)           => s"`$u`"
      // TODO: Figure out if we can prevent ScalaPB from generating
      case ExprInstance.Empty => "Nil"
      case EMethodBody(method) =>
        "(" + buildString(method.target.get) + ")." + method.methodName + "(" + method.arguments
          .map(buildString)
          .mkString(",") + ")"
<<<<<<< HEAD
      case ByteArray(array) =>
        array.toString()
      case _ => throw new Error(s"Attempted to print unknown Expr type: $e")
=======
      case _ => throw new Error("Attempted to print unknown Expr type")
>>>>>>> a24166ca
    }

  def buildString(v: Var): String =
    v.varInstance match {
      case FreeVar(level)  => s"$freeId${freeShift + level}"
      case BoundVar(level) => s"$boundId${boundShift - level - 1}"
      case Wildcard(_)     => "_"
      // TODO: Figure out if we can prevent ScalaPB from generating
      case VarInstance.Empty => "@Nil"
    }

  def buildString(c: Channel): String =
    c.channelInstance match {
      case Quote(p)    => "@{" + buildString(p) + "}"
      case ChanVar(cv) => buildString(cv)
      // TODO: Figure out if we can prevent ScalaPB from generating
      case ChannelInstance.Empty => "@Nil"
    }

  def buildString(t: GeneratedMessage): String =
    t match {
      case v: Var     => buildString(v)
      case c: Channel => buildString(c)
      case s: Send =>
        buildString(s.chan.get) + {
          if (s.persistent) "!!("
          else "!("
        } + buildSeq(s.data) + ")"

      case r: Receive =>
        val (totalFree, bindsString) = ((0, "") /: r.binds.zipWithIndex) {
          case ((previousFree, string), (bind, i)) =>
            val bindString =
              this
                .copy(
                  freeShift = boundShift + previousFree,
                  boundShift = 0,
                  freeId = boundId,
                  baseId = setBaseId()
                )
                .buildPattern(bind.patterns)
            (bind.freeCount + previousFree, string + bindString + {
              if (r.persistent) " <= " else " <- "
            } + buildString(bind.source.get) + {
              if (i != r.binds.length - 1) " ; "
              else ""
            })
        }

        "for( " + bindsString + " ) { " + this
          .copy(boundShift = boundShift + totalFree)
          .buildString(r.body.get) + " }"

      case e: Eval => "*" + buildString(e.channel.get)

      case b: Bundle =>
        BundleOps.showInstance.show(b) + "{ " + buildString(b.body.get) + " }"

      case n: New =>
        "new " + buildVariables(n.bindCount) + " in { " + this
          .copy(boundShift = boundShift + n.bindCount)
          .buildString(n.p.get) + " }"

      case e: Expr =>
        buildString(e)

      case m: Match =>
        "match " + buildString(m.target.get) + " { " +
          ("" /: m.cases.zipWithIndex) {
            case (string, (matchCase, i)) =>
              string + buildMatchCase(matchCase) + {
                if (i != m.cases.length - 1) " ; "
                else ""
              }
          } + " }"

      case g: GPrivate => g.id

      case par: Par =>
        if (isEmpty(par)) "Nil"
        else {
          val list =
            List(par.bundles,
                 par.sends,
                 par.receives,
                 par.evals,
                 par.news,
                 par.exprs,
                 par.matches,
                 par.ids)
          ((false, "") /: list) {
            case ((prevNonEmpty, string), items) =>
              if (items.nonEmpty) {
                (true, string + { if (prevNonEmpty) " | " else "" } + ("" /: items.zipWithIndex) {
                  case (_string, (_par, index)) =>
                    _string + buildString(_par) + {
                      if (index != items.length - 1) " | " else ""
                    }
                })
              } else (prevNonEmpty, string)
          }
        }._2

<<<<<<< HEAD
      case _ => throw new Error(s"Attempt to print unknown GeneratedMessage type.")
=======
      case _ => throw new Error("Attempt to print unknown GeneratedMessage type.")
>>>>>>> a24166ca
    }

  def increment(id: String): String = {
    def incChar(charId: Char): Char = ((charId + 1 - 97) % 26 + 97).toChar

    val newId = incChar(id.last).toString
    if (newId equals "a")
      if (id.length > 1) increment(id.dropRight(1)) + newId
      else "aa"
    else id.dropRight(1) + newId
  }

  def rotate(id: String): String =
    id.map(char => ((char + rotation - 97) % 26 + 97).toChar)

  private def buildVariables(bindCount: Int): String =
    (0 until Math.min(maxVarCount, bindCount))
      .map(i => s"$boundId${boundShift + i}")
      .mkString(", ")

  private def buildSeq[T <: GeneratedMessage](s: Seq[T]): String =
    ("" /: s.zipWithIndex) {
      case (string, (p, i)) =>
        string + buildString(p) + {
          if (i != s.length - 1) ", "
          else ""
        }
    }

  private def buildPattern(patterns: Seq[Channel]): String =
    ("" /: patterns.zipWithIndex) {
      case (string, (pattern, i)) =>
        string + buildString(pattern) + {
          if (i != patterns.length - 1) ", "
          else ""
        }
    }

  private def buildMatchCase(matchCase: MatchCase): String = {
    val patternFree: Int = matchCase.freeCount
    this
      .copy(
        freeShift = boundShift,
        boundShift = 0,
        freeId = boundId,
        baseId = setBaseId()
      )
      .buildString(matchCase.pattern.get) + " => " +
      this
        .copy(boundShift = boundShift + patternFree)
        .buildString(matchCase.source.get)
  }

  private def isEmpty(p: Par) =
    p.sends.isEmpty &
      p.receives.isEmpty &
      p.evals.isEmpty &
      p.news.isEmpty &
      p.exprs.isEmpty &
      p.matches.isEmpty &
      p.ids.isEmpty &
      p.bundles.isEmpty
}<|MERGE_RESOLUTION|>--- conflicted
+++ resolved
@@ -80,13 +80,7 @@
         "(" + buildString(method.target.get) + ")." + method.methodName + "(" + method.arguments
           .map(buildString)
           .mkString(",") + ")"
-<<<<<<< HEAD
-      case ByteArray(array) =>
-        array.toString()
-      case _ => throw new Error(s"Attempted to print unknown Expr type: $e")
-=======
       case _ => throw new Error("Attempted to print unknown Expr type")
->>>>>>> a24166ca
     }
 
   def buildString(v: Var): String =
@@ -190,11 +184,7 @@
           }
         }._2
 
-<<<<<<< HEAD
-      case _ => throw new Error(s"Attempt to print unknown GeneratedMessage type.")
-=======
       case _ => throw new Error("Attempt to print unknown GeneratedMessage type.")
->>>>>>> a24166ca
     }
 
   def increment(id: String): String = {
