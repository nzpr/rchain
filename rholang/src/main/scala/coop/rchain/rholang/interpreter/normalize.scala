--- conflicted
+++ resolved
@@ -2,9 +2,9 @@
 
 import cats.{Applicative, Functor, Monad, MonadError}
 import coop.rchain.models.Channel.ChannelInstance._
+import coop.rchain.models.Connective.ConnectiveInstance._
 import coop.rchain.models.Expr.ExprInstance._
 import coop.rchain.models.Var.VarInstance._
-import coop.rchain.models.Connective.ConnectiveInstance._
 import coop.rchain.models._
 import coop.rchain.rholang.interpreter.implicits._
 import coop.rchain.rholang.syntax.rholang_mercury.Absyn.{
@@ -105,26 +105,8 @@
         }
     }
 
-<<<<<<< HEAD
-    def foldMatchMap(listproc: List[AbsynKeyValuePair]): CollectVisitOutputs = {
-      val folded = ((Vector[KeyValuePair](), input.knownFree, BitSet(), false) /: listproc)(
-        (acc, e) => {
-          e match {
-            case e: KeyValuePairImpl => {
-              val keyResult =
-                ProcNormalizeMatcher
-                  .normalizeMatch(e.proc_1, ProcVisitInputs(VectorPar(), input.env, acc._2))
-              val valResult = ProcNormalizeMatcher
-                .normalizeMatch(e.proc_2,
-                                ProcVisitInputs(VectorPar(), input.env, keyResult.knownFree))
-              (KeyValuePair(keyResult.par, valResult.par) +: acc._1,
-               valResult.knownFree,
-               acc._3 | keyResult.par.locallyFree | valResult.par.locallyFree,
-               acc._4 || keyResult.par.connectiveUsed || valResult.par.connectiveUsed)
-            }
-=======
     def foldMatchMap(listProc: List[AbsynKeyValuePair]): M[CollectVisitOutputs] = {
-      val init = (Seq[KeyValuePair](), input.knownFree, BitSet(), false)
+      val init = (Vector[KeyValuePair](), input.knownFree, BitSet(), false)
       listProc
         .foldM(init) { (acc, e) =>
           e match {
@@ -137,11 +119,10 @@
                               e.proc_2,
                               ProcVisitInputs(VectorPar(), input.env, keyResult.knownFree))
               } yield
-                (Seq(KeyValuePair(keyResult.par, valResult.par)) ++ acc._1,
+                (Vector(KeyValuePair(keyResult.par, valResult.par)) ++ acc._1,
                  valResult.knownFree,
                  acc._3 | keyResult.par.locallyFree | valResult.par.locallyFree,
                  acc._4 || keyResult.par.connectiveUsed || valResult.par.connectiveUsed)
->>>>>>> 5156f24b
           }
         }
         .map { folded =>
@@ -262,20 +243,21 @@
 
     p match {
       case p: PNegation =>
-        val bodyResult = normalizeMatch(
-          p.proc_,
-          ProcVisitInputs(VectorPar(), input.env, DebruijnLevelMap[VarSort]()))
-        ProcVisitOutputs(input.par.prepend(Connective(ConnNotBody(bodyResult.par))),
-                         input.knownFree)
+        normalizeMatch[M](p.proc_,
+                          ProcVisitInputs(VectorPar(), input.env, DebruijnLevelMap[VarSort]())).map(
+          bodyResult =>
+            ProcVisitOutputs(input.par.prepend(Connective(ConnNotBody(bodyResult.par))),
+                             input.knownFree))
 
       case p: PConjunction =>
-        val leftResult: ProcVisitOutputs =
-          normalizeMatch(p.proc_1, ProcVisitInputs(VectorPar(), input.env, input.knownFree))
-        val rightResult: ProcVisitOutputs =
-          normalizeMatch(p.proc_2, ProcVisitInputs(VectorPar(), input.env, leftResult.knownFree))
-        val lp = leftResult.par
-        val resultConnective =
-          if (lp.sends.isEmpty && lp.receives.isEmpty && lp.evals.isEmpty && lp.news.isEmpty && lp.exprs.isEmpty && lp.matches.isEmpty && lp.bundles.isEmpty) {
+        for {
+          leftResult <- normalizeMatch[M](p.proc_1,
+                                          ProcVisitInputs(VectorPar(), input.env, input.knownFree))
+          rightResult <- normalizeMatch[M](
+                          p.proc_2,
+                          ProcVisitInputs(VectorPar(), input.env, leftResult.knownFree))
+          lp = leftResult.par
+          resultConnective = if (lp.sends.isEmpty && lp.receives.isEmpty && lp.evals.isEmpty && lp.news.isEmpty && lp.exprs.isEmpty && lp.matches.isEmpty && lp.bundles.isEmpty) {
             lp.connectives match {
               case List(Connective(ConnAndBody(ConnectiveBody(ps)))) =>
                 Connective(ConnAndBody(ConnectiveBody(ps :+ rightResult.par)))
@@ -284,18 +266,18 @@
           } else {
             Connective(ConnAndBody(ConnectiveBody(Vector(lp, rightResult.par))))
           }
-        ProcVisitOutputs(input.par.prepend(resultConnective), rightResult.knownFree)
+        } yield ProcVisitOutputs(input.par.prepend(resultConnective), rightResult.knownFree)
 
       case p: PDisjunction =>
-        val leftResult: ProcVisitOutputs =
-          normalizeMatch(p.proc_1,
+        for {
+          leftResult <- normalizeMatch[M](
+                         p.proc_1,
                          ProcVisitInputs(VectorPar(), input.env, DebruijnLevelMap[VarSort]()))
-        val rightResult: ProcVisitOutputs =
-          normalizeMatch(p.proc_2,
-                         ProcVisitInputs(VectorPar(), input.env, DebruijnLevelMap[VarSort]()))
-        val lp = leftResult.par
-        val resultConnective =
-          if (lp.sends.isEmpty && lp.receives.isEmpty && lp.evals.isEmpty && lp.news.isEmpty && lp.exprs.isEmpty && lp.matches.isEmpty && lp.bundles.isEmpty) {
+          rightResult <- normalizeMatch[M](
+                          p.proc_2,
+                          ProcVisitInputs(VectorPar(), input.env, DebruijnLevelMap[VarSort]()))
+          lp = leftResult.par
+          resultConnective = if (lp.sends.isEmpty && lp.receives.isEmpty && lp.evals.isEmpty && lp.news.isEmpty && lp.exprs.isEmpty && lp.matches.isEmpty && lp.bundles.isEmpty) {
             lp.connectives match {
               case List(Connective(ConnOrBody(ConnectiveBody(ps)))) =>
                 Connective(ConnOrBody(ConnectiveBody(ps :+ rightResult.par)))
@@ -304,7 +286,7 @@
           } else {
             Connective(ConnOrBody(ConnectiveBody(Vector(lp, rightResult.par))))
           }
-        ProcVisitOutputs(input.par.prepend(resultConnective), input.knownFree)
+        } yield ProcVisitOutputs(input.par.prepend(resultConnective), input.knownFree)
 
       case p: PGround =>
         ProcVisitOutputs(input.par.prepend(GroundNormalizeMatcher.normalizeMatch(p.ground_)),
