--- conflicted
+++ resolved
@@ -105,7 +105,6 @@
     val REG_PUBLIC_REGISTER_INSERT_CALLBACK: Long = 19L
   }
 
-<<<<<<< HEAD
   def byteName(b: Byte): Par = GPrivate(ByteString.copyFrom(Array[Byte](b)))
 
   object FixedChannels {
@@ -122,17 +121,11 @@
     val REG_INSERT_RANDOM: Par = byteName(10)
   }
 
-  private def introduceSystemProcesses(space: RhoISpace,
-                                       replaySpace: RhoISpace,
-                                       processes: immutable.Seq[(Name, Arity, Remainder, Ref)])
-    : Seq[Option[(TaggedContinuation, Seq[ListChannelWithRandom])]] =
-=======
   private def introduceSystemProcesses(
       space: RhoISpace,
       replaySpace: RhoISpace,
       processes: immutable.Seq[(Name, Arity, Remainder, Ref)]
   ): Seq[Option[(TaggedContinuation, Seq[ListChannelWithRandom])]] =
->>>>>>> b175334b
     processes.flatMap {
       case (name, arity, remainder, ref) =>
         val channels = List(Channel(Quote(name)))
@@ -223,7 +216,6 @@
       )
     }
 
-<<<<<<< HEAD
     val urnMap: Map[String, Par] = Map(
       "rho:io:stdout"                -> FixedChannels.STDOUT,
       "rho:io:stdoutAck"             -> FixedChannels.STDOUT_ACK,
@@ -231,15 +223,6 @@
       "rho:io:stderrAck"             -> FixedChannels.STDERR_ACK,
       "rho:registry:lookup"          -> FixedChannels.REG_LOOKUP,
       "rho:registry:insertArbitrary" -> FixedChannels.REG_INSERT_RANDOM
-=======
-    def byteName(b: Byte): Par = GPrivate(ByteString.copyFrom(Array[Byte](b)))
-
-    val urnMap: Map[String, Par] = Map(
-      "rho:io:stdout"    -> byteName(0),
-      "rho:io:stdoutAck" -> byteName(1),
-      "rho:io:stderr"    -> byteName(2),
-      "rho:io:stderrAck" -> byteName(3)
->>>>>>> b175334b
     )
 
     lazy val dispatchTable: RhoDispatchMap =
