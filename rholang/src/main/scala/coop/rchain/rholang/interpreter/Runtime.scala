--- conflicted
+++ resolved
@@ -251,28 +251,6 @@
     ): RhoDispatchMap = {
       import BodyRefs._
       Map(
-<<<<<<< HEAD
-        STDOUT                     -> SystemProcesses.stdout,
-        STDOUT_ACK                 -> SystemProcesses.stdoutAck(space, dispatcher),
-        STDERR                     -> SystemProcesses.stderr,
-        STDERR_ACK                 -> SystemProcesses.stderrAck(space, dispatcher),
-        ED25519_VERIFY             -> SystemProcesses.ed25519Verify(space, dispatcher),
-        SHA256_HASH                -> SystemProcesses.sha256Hash(space, dispatcher),
-        KECCAK256_HASH             -> SystemProcesses.keccak256Hash(space, dispatcher),
-        BLAKE2B256_HASH            -> SystemProcesses.blake2b256Hash(space, dispatcher),
-        SECP256K1_VERIFY           -> SystemProcesses.secp256k1Verify(space, dispatcher),
-        REG_LOOKUP                 -> (registry.lookup(_)),
-        REG_LOOKUP_CALLBACK        -> (registry.lookupCallback(_)),
-        REG_INSERT                 -> (registry.insert(_)),
-        REG_INSERT_CALLBACK        -> (registry.insertCallback(_)),
-        REG_NONCE_INSERT_CALLBACK  -> (registry.nonceInsertCallback(_)),
-        REG_DELETE                 -> (registry.delete(_)),
-        REG_DELETE_ROOT_CALLBACK   -> (registry.deleteRootCallback(_)),
-        REG_DELETE_CALLBACK        -> (registry.deleteCallback(_)),
-        REG_PUBLIC_LOOKUP          -> (registry.publicLookup(_)),
-        REG_PUBLIC_REGISTER_RANDOM -> (registry.publicRegisterRandom(_)),
-        REG_PUBLIC_REGISTER_SIGNED -> (registry.publicRegisterSigned(_))
-=======
         STDOUT                              -> SystemProcesses.stdout,
         STDOUT_ACK                          -> SystemProcesses.stdoutAck(space, dispatcher),
         STDERR                              -> SystemProcesses.stderr,
@@ -291,8 +269,8 @@
         REG_DELETE_ROOT_CALLBACK            -> (registry.deleteRootCallback(_)),
         REG_DELETE_CALLBACK                 -> (registry.deleteCallback(_)),
         REG_PUBLIC_LOOKUP                   -> (registry.publicLookup(_)),
-        REG_PUBLIC_REGISTER_RANDOM          -> (registry.publicRegisterRandom(_))
->>>>>>> f83aeae5
+        REG_PUBLIC_REGISTER_RANDOM          -> (registry.publicRegisterRandom(_)),
+        REG_PUBLIC_REGISTER_SIGNED          -> (registry.publicRegisterSigned(_))
       )
     }
 
