--- conflicted
+++ resolved
@@ -42,16 +42,9 @@
 
 object Runtime {
 
-<<<<<<< HEAD
   type RhoISpace       = CPARK[IdISpace]
-  type RhoPureSpace    = TCPARK[PureRSpace]
+  type RhoPureSpace[F[_]] = TCPARK[F, PureRSpace]
   type RhoReplayISpace = CPARK[IdIReplaySpace]
-=======
-  type RhoISpace          = CPARK[IdISpace]
-  type RhoPureSpace[F[_]] = TCPARK[F, PureRSpace]
-  type RhoRSpace          = CPARK[IdISpace]
-  type RhoReplayRSpace    = CPARK[ReplayRSpace]
->>>>>>> 8c175b67
 
   type RhoIStore  = CPAK[IStore]
   type RhoContext = CPAK[Context]
