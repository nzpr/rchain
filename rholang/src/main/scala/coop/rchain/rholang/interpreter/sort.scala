/**
  * Sorts the insides of the Par and ESet/EMap of the rholangADT
  *
  * A score tree is recursively built for each term and is used to sort the insides of Par/ESet/EMap.
  * For most terms, the current term type's absolute value based on the Score object is added as a Leaf
  * to the left most branch and the score tree built for the inside terms are added to the right.
  * The Score object is a container of constants that arbitrarily assigns absolute values to term types.
  * The sort order is total as every term type is assigned an unique value in the Score object.
  * For ground types, the appropriate integer representation is used as the base score tree.
  * For var types, the Debruijn level from the normalization is used.
  *
  * In order to sort an term, call [Type]SortMatcher.sortMatch(term)
  * and extract the .term  of the returned ScoredTerm.
  */
package coop.rchain.rholang.interpreter

import coop.rchain.rholang.intepreter._

sealed trait Tree[T] {
  def size: Int
}
case class Leaf[T](item: T) extends Tree[T] {
  def size = 1
}
case class Node[T](children: Seq[Tree[T]]) extends Tree[T] {
  def size = children.map(_.size).sum
}

case class ScoreAtom(value: Either[Int, String]) {
  def compare(that: ScoreAtom): Int =
    (this.value, that.value) match {
      case (Left(i1), Left(i2))   => i1.compare(i2)
      case (Left(i), Right(s))    => -1
      case (Right(s), Left(i))    => 1
      case (Right(s1), Right(s2)) => s1.compare(s2)
    }
}

object ScoreAtom {
  def apply(value: Int): ScoreAtom    = new ScoreAtom(Left(value))
  def apply(value: String): ScoreAtom = new ScoreAtom(Right(value))
}

object Leaf {
  def apply(item: Int)    = new Leaf(ScoreAtom(item))
  def apply(item: String) = new Leaf(ScoreAtom(item))
}

object Leaves {
  // Shortcut to be able to write Leaves(1,2,3) instead of Node(Seq(Leaf(1),Leaf(2),Leaf(3)))
  def apply(children: Int*) = new Node(children.map(a => Leaf(ScoreAtom(a))))
}

object Node {
  // Shortcut to write Node(1, Leaf(1)) instead of Node(Seq(Leaf(ScoreAtom(1)), Leaf(ScoreAtom(1))))
  def apply(left: Int, right: Tree[ScoreAtom]*): Tree[ScoreAtom] =
    new Node(Seq(Leaf(left)) ++ right)
}

// Effectively a tuple that groups the term to its score tree.
case class ScoredTerm[T](term: T, score: Tree[ScoreAtom]) extends Ordered[ScoredTerm[T]] {
  def compare(that: ScoredTerm[T]): Int = {
    def compareScore(s1: Tree[ScoreAtom], s2: Tree[ScoreAtom]): Int =
      (s1, s2) match {
        case (Leaf(a), Leaf(b)) => a.compare(b)
        case (Leaf(a), Node(b)) => -1
        case (Node(a), Leaf(b)) => 1
        case (Node(a), Node(b)) =>
          (a, b) match {
            case (Nil, Nil) => 0
            case (Nil, _)   => -1
            case (_, Nil)   => 1
            case (h1 +: t1, h2 +: t2) =>
              compareScore(h1, h2) match {
                case 0     => compareScore(Node(t1), Node(t2))
                case other => other
              }
          }
      }
    compareScore(this.score, that.score)
  }
}

/**
  * Total order of all terms
  *
  * The general order is ground, vars, arithmetic, comparisons, logical, and then others
  */
object Score {
  // Ground types
  final val BOOL    = 1
  final val INT     = 2
  final val STRING  = 3
  final val URI     = 4
  final val PRIVATE = 5
  final val ELIST   = 6
  final val ETUPLE  = 7
  final val ESET    = 8
  final val EMAP    = 9

  // Vars
  final val BOUND_VAR = 50
  final val FREE_VAR  = 51

  // Expr
  final val EVAR   = 100
  final val ENEG   = 101
  final val EMULT  = 102
  final val EDIV   = 103
  final val EPLUS  = 104
  final val EMINUS = 105
  final val ELT    = 106
  final val ELTE   = 107
  final val EGT    = 108
  final val EGTE   = 109
  final val EEQ    = 110
  final val ENEQ   = 111
  final val ENOT   = 112
  final val EAND   = 113
  final val EOR    = 114

  // Other
  final val QUOTE    = 203
  final val CHAN_VAR = 204

  final val SEND    = 300
  final val RECEIVE = 301
  final val EVAL    = 302
  final val NEW     = 303

  final val PAR = 999
}

object BoolSortMatcher {
  def sortMatch(g: GBool): ScoredTerm[GBool] =
    if (g.b) {
      ScoredTerm(g, Leaves(Score.BOOL, 0))
    } else {
      ScoredTerm(g, Leaves(Score.BOOL, 1))
    }
}

object GroundSortMatcher {
  def sortMatch(g: Ground): ScoredTerm[Ground] =
    g match {
      case gb: GBool    => ScoredTerm(g, BoolSortMatcher.sortMatch(gb).score)
      case gi: GInt     => ScoredTerm(g, Leaves(Score.INT, gi.i))
      case gs: GString  => ScoredTerm(g, Node(Score.STRING, Leaf(gs.s)))
      case gu: GUri     => ScoredTerm(g, Node(Score.URI, Leaf(gu.u)))
      case gp: GPrivate => ScoredTerm(gp, Node(Score.PRIVATE, Leaf(gp.p)))
      case gl: EList =>
        val pars = gl.ps.map(par => ParSortMatcher.sortMatch(par))
        ScoredTerm(EList(pars.map(_.term)), Node(Score.ELIST, pars.map(_.score): _*))
      case gt: ETuple =>
        val pars = gt.ps.map(par => ParSortMatcher.sortMatch(par))
        ScoredTerm(ETuple(pars.map(_.term)), Node(Score.ETUPLE, pars.map(_.score): _*))
      case gs: ESet =>
        val sortedPars = gs.ps.map(par => ParSortMatcher.sortMatch(par)).sorted
        ScoredTerm(ESet(sortedPars.map(_.term)), Node(Score.ESET, sortedPars.map(_.score): _*))
      case gm: EMap =>
        def sortKeyValuePair(kv: (Par, Par)): ScoredTerm[Tuple2[Par, Par]] = {
          val (key, value) = kv
          val sortedKey    = ParSortMatcher.sortMatch(key)
          val sortedValue  = ParSortMatcher.sortMatch(value)
          ScoredTerm((sortedKey.term, sortedValue.term),
                     Node(Seq(sortedKey.score, sortedValue.score)))
        }
        val sortedPars = gm.kvs.map(kv => sortKeyValuePair(kv)).sorted
        ScoredTerm(EMap(sortedPars.map(_.term)), Node(Score.EMAP, sortedPars.map(_.score): _*))
    }
}

object ExprSortMatcher {
  def sortBinaryOperation(p1: Par, p2: Par): Tuple2[ScoredTerm[Par], ScoredTerm[Par]] =
    Seq(ParSortMatcher.sortMatch(p1), ParSortMatcher.sortMatch(p2)) match {
      case (p1 +: p2 +: _) => (p1, p2)
      case _               => throw new Error("Unexpected sequence length.")
    }

  def sortMatch(e: Expr): ScoredTerm[Expr] =
    e match {
      case eg: Ground =>
        val sortedGround = GroundSortMatcher.sortMatch(eg)
        ScoredTerm(sortedGround.term, sortedGround.score)
      case en: ENeg =>
        val sortedPar = ParSortMatcher.sortMatch(en.p)
        ScoredTerm(ENeg(sortedPar.term), Node(Score.ENEG, sortedPar.score))
      case ev: EVar =>
        val sortedVar = VarSortMatcher.sortMatch(ev.v)
        ScoredTerm(EVar(sortedVar.term), Node(Score.EVAR, sortedVar.score))
      case em: EMult =>
        val (sortedPar1, sortedPar2) = sortBinaryOperation(em.p1, em.p2)
        ScoredTerm(EMult(sortedPar1.term, sortedPar2.term),
                   Node(Score.EMULT, sortedPar1.score, sortedPar2.score))
      case ed: EDiv =>
        val (sortedPar1, sortedPar2) = sortBinaryOperation(ed.p1, ed.p2)
        ScoredTerm(EDiv(sortedPar1.term, sortedPar2.term),
                   Node(Score.EDIV, sortedPar1.score, sortedPar2.score))
      case ep: EPlus =>
        val (sortedPar1, sortedPar2) = sortBinaryOperation(ep.p1, ep.p2)
        ScoredTerm(EPlus(sortedPar1.term, sortedPar2.term),
                   Node(Score.EPLUS, sortedPar1.score, sortedPar2.score))
      case em: EMinus =>
        val (sortedPar1, sortedPar2) = sortBinaryOperation(em.p1, em.p2)
        ScoredTerm(EMinus(sortedPar1.term, sortedPar2.term),
                   Node(Score.EMINUS, sortedPar1.score, sortedPar2.score))
      case el: ELt =>
        val (sortedPar1, sortedPar2) = sortBinaryOperation(el.p1, el.p2)
        ScoredTerm(ELt(sortedPar1.term, sortedPar2.term),
                   Node(Score.ELT, sortedPar1.score, sortedPar2.score))
      case el: ELte =>
        val (sortedPar1, sortedPar2) = sortBinaryOperation(el.p1, el.p2)
        ScoredTerm(ELte(sortedPar1.term, sortedPar2.term),
                   Node(Score.ELTE, sortedPar1.score, sortedPar2.score))
      case eg: EGt =>
        val (sortedPar1, sortedPar2) = sortBinaryOperation(eg.p1, eg.p2)
        ScoredTerm(EGt(sortedPar1.term, sortedPar2.term),
                   Node(Score.EGT, sortedPar1.score, sortedPar2.score))
      case eg: EGte =>
        val (sortedPar1, sortedPar2) = sortBinaryOperation(eg.p1, eg.p2)
        ScoredTerm(EGte(sortedPar1.term, sortedPar2.term),
                   Node(Score.EGTE, sortedPar1.score, sortedPar2.score))
      case ee: EEq =>
        val (sortedPar1, sortedPar2) = sortBinaryOperation(ee.p1, ee.p2)
        ScoredTerm(EEq(sortedPar1.term, sortedPar2.term),
                   Node(Score.EEQ, sortedPar1.score, sortedPar2.score))
      case en: ENeq =>
        val (sortedPar1, sortedPar2) = sortBinaryOperation(en.p1, en.p2)
        ScoredTerm(ENeq(sortedPar1.term, sortedPar2.term),
                   Node(Score.ENEQ, sortedPar1.score, sortedPar2.score))
      case en: ENot =>
        val sortedPar = ParSortMatcher.sortMatch(en.p)
        ScoredTerm(ENot(sortedPar.term), Node(Score.ENOT, sortedPar.score))
      case ea: EAnd =>
        val (sortedPar1, sortedPar2) = sortBinaryOperation(ea.p1, ea.p2)
        ScoredTerm(EAnd(sortedPar1.term, sortedPar2.term),
                   Node(Score.EAND, sortedPar1.score, sortedPar2.score))
      case eo: EOr =>
        val (sortedPar1, sortedPar2) = sortBinaryOperation(eo.p1, eo.p2)
        ScoredTerm(EOr(sortedPar1.term, sortedPar2.term),
                   Node(Score.EOR, sortedPar1.score, sortedPar2.score))
    }
}

object VarSortMatcher {
  def sortMatch(v: Var): ScoredTerm[Var] =
    v match {
      case bv: BoundVar => ScoredTerm(bv, Leaves(Score.BOUND_VAR, bv.level))
      case fv: FreeVar  => ScoredTerm(fv, Leaves(Score.FREE_VAR, fv.level))
    }
}

object ChannelSortMatcher {
  def sortMatch(c: Channel): ScoredTerm[Channel] =
    c match {
      case cq: Quote =>
        val sortedPar = ParSortMatcher.sortMatch(cq.p)
        ScoredTerm(Quote(sortedPar.term), Node(Score.QUOTE, sortedPar.score))
      case cv: ChanVar =>
        val sortedVar = VarSortMatcher.sortMatch(cv.cvar)
        ScoredTerm(ChanVar(sortedVar.term), Node(Score.CHAN_VAR, sortedVar.score))
    }
}

object SendSortMatcher {
  def sortMatch(s: Send): ScoredTerm[Send] = {
    val sortedChan = ChannelSortMatcher.sortMatch(s.chan)
    val sortedData = s.data.map(d => ParSortMatcher.sortMatch(d))
<<<<<<< HEAD
    val sortedSend = Send(chan = sortedChan.term, data = sortedData.map(_.term))
    val sendScore  = Node(Score.SEND, Seq(sortedChan.score) ++ sortedData.map(_.score): _*)
=======
    val sortedSend = Send(chan = sortedChan.term, data = sortedData.map(_.term),
        persistent = s.persistent)
    val persistentScore = if (s.persistent) 1 else 0
    val sendScore = Node(Score.SEND, Seq(Leaf(persistentScore)) ++ Seq(sortedChan.score) ++ sortedData.map(_.score):_*)
>>>>>>> 9437be75
    ScoredTerm(sortedSend, sendScore)
  }
}

object ReceiveSortMatcher {
  def sortBind(bind: (List[Channel], Channel)): ScoredTerm[Tuple2[List[Channel], Channel]] = {
    val (patterns, channel) = bind
    val sortedPatterns      = patterns.map(channel => ChannelSortMatcher.sortMatch(channel))
    val sortedChannel       = ChannelSortMatcher.sortMatch(channel)
    ScoredTerm((sortedPatterns.map(_.term), sortedChannel.term),
               Node(Seq(sortedChannel.score) ++ sortedPatterns.map(_.score)))
  }

  // Used during normalize to presort the binds.
  def preSortBinds[T](binds: List[Tuple3[List[Channel], Channel, DebruijnLevelMap[T]]])
    : List[Tuple3[List[Channel], Channel, DebruijnLevelMap[T]]] = {
    val sortedBind = binds.map {
      case (patterns: List[Channel], channel: Channel, knownFree: DebruijnLevelMap[T]) =>
        val sortedBind                      = sortBind((patterns, channel))
        val (sortedPatterns, sortedChannel) = sortedBind.term
        ScoredTerm((sortedPatterns, sortedChannel, knownFree), sortedBind.score)
    }.sorted
    sortedBind.map(_.term)
  }

  // The order of the binds must already be presorted by the time this is called.
  // This function will then sort the insides of the preordered binds.
  def sortMatch(r: Receive): ScoredTerm[Receive] = {
    val sortedBinds = r.binds.map(bind => sortBind(bind))
    ScoredTerm(Receive(sortedBinds.map(_.term)), Node(Score.RECEIVE, sortedBinds.map(_.score): _*))
  }
}

object EvalSortMatcher {
  def sortMatch(e: Eval): ScoredTerm[Eval] = {
    val sortedChannel = ChannelSortMatcher.sortMatch(e.channel)
    ScoredTerm(Eval(sortedChannel.term), Node(Score.EVAL, sortedChannel.score))
  }
}

object NewSortMatcher {
  def sortMatch(n: New): ScoredTerm[New] = {
    val sortedPar = ParSortMatcher.sortMatch(n.p)
    ScoredTerm(New(count = n.count, p = sortedPar.term),
               Node(Score.NEW, Leaf(n.count), sortedPar.score))
  }
}

object ParSortMatcher {
  def sortMatch(p: Par): ScoredTerm[Par] = {
    val sends    = p.sends.map(s => SendSortMatcher.sortMatch(s)).sorted
    val receives = p.receives.map(r => ReceiveSortMatcher.sortMatch(r)).sorted
    val exprs    = p.exprs.map(e => ExprSortMatcher.sortMatch(e)).sorted
    val evals    = p.evals.map(e => EvalSortMatcher.sortMatch(e)).sorted
    val news     = p.news.map(n => NewSortMatcher.sortMatch(n)).sorted
    val sortedPar = Par(sends = sends.map(_.term),
                        receives = receives.map(_.term),
                        exprs = exprs.map(_.term),
                        evals = evals.map(_.term),
                        news = news.map(_.term))
    val parScore = Node(Score.PAR,
                        sends.map(_.score) ++
                          receives.map(_.score) ++ exprs.map(_.score) ++
                          evals.map(_.score) ++ news.map(_.score): _*)
    ScoredTerm(sortedPar, parScore)
  }
}<|MERGE_RESOLUTION|>--- conflicted
+++ resolved
@@ -266,15 +266,12 @@
   def sortMatch(s: Send): ScoredTerm[Send] = {
     val sortedChan = ChannelSortMatcher.sortMatch(s.chan)
     val sortedData = s.data.map(d => ParSortMatcher.sortMatch(d))
-<<<<<<< HEAD
-    val sortedSend = Send(chan = sortedChan.term, data = sortedData.map(_.term))
-    val sendScore  = Node(Score.SEND, Seq(sortedChan.score) ++ sortedData.map(_.score): _*)
-=======
-    val sortedSend = Send(chan = sortedChan.term, data = sortedData.map(_.term),
-        persistent = s.persistent)
+    val sortedSend =
+      Send(chan = sortedChan.term, data = sortedData.map(_.term), persistent = s.persistent)
     val persistentScore = if (s.persistent) 1 else 0
-    val sendScore = Node(Score.SEND, Seq(Leaf(persistentScore)) ++ Seq(sortedChan.score) ++ sortedData.map(_.score):_*)
->>>>>>> 9437be75
+    val sendScore = Node(
+      Score.SEND,
+      Seq(Leaf(persistentScore)) ++ Seq(sortedChan.score) ++ sortedData.map(_.score): _*)
     ScoredTerm(sortedSend, sendScore)
   }
 }
