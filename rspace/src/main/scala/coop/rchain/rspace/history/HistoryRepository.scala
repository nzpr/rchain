package coop.rchain.rspace.history

import cats.Parallel
<<<<<<< HEAD
import coop.rchain.rspace.channelStore.ChannelStore
import coop.rchain.rspace.channelStore.instances.ChannelStoreImpl.ChannelStoreImpl
import coop.rchain.rspace.merger.StateMerger
import coop.rchain.rspace.state.{RSpaceExporter, RSpaceImporter}
=======
import cats.effect.Concurrent
import cats.syntax.all._
>>>>>>> a4ab50f1
import coop.rchain.rspace.state.instances.{RSpaceExporterStore, RSpaceImporterStore}
import coop.rchain.rspace.state.{RSpaceExporter, RSpaceImporter}
import coop.rchain.rspace.{Blake2b256Hash, HistoryReader, HotStoreAction}
<<<<<<< HEAD
import coop.rchain.shared.{Log, Serialize}
import org.lmdbjava.EnvFlags
=======
import coop.rchain.store.KeyValueStore
>>>>>>> a4ab50f1
import scodec.Codec

trait HistoryRepository[F[_], C, P, A, K]
    extends HistoryReader[F, C, P, A, K]
    with HistoryHashReader[F, C, P, A, K]
    with ChannelStore[F, C] {
  def checkpoint(actions: List[HotStoreAction]): F[HistoryRepository[F, C, P, A, K]]

  def reset(root: Blake2b256Hash): F[HistoryRepository[F, C, P, A, K]]

  def history: History[F]

  def exporter: F[RSpaceExporter[F]]

  def importer: F[RSpaceImporter[F]]

  def stateMerger: F[StateMerger[F]]
}

<<<<<<< HEAD
final case class LMDBStorageConfig(
    path: String,
    mapSize: Long,
    maxReaders: Int = 2048,
    maxDbs: Int = 2,
    flags: List[EnvFlags] = Nil,
    dbNamePrefix: String = "db"
)
final case class LMDBRSpaceStorageConfig(
    coldStore: StoreConfig,
    historyStore: StoreConfig,
    rootsStore: StoreConfig,
    channelHashStore: StoreConfig
)

object HistoryRepositoryInstances {

  def lmdbRepository[F[_]: Concurrent: Parallel: Log, C, P, A, K](
      config: LMDBRSpaceStorageConfig
=======
object HistoryRepositoryInstances {

  def lmdbRepository[F[_]: Concurrent: Parallel, C, P, A, K](
      historyKeyValueStore: KeyValueStore[F],
      rootsKeyValueStore: KeyValueStore[F],
      coldKeyValueStore: KeyValueStore[F]
>>>>>>> a4ab50f1
  )(
      implicit codecC: Codec[C],
      codecP: Codec[P],
      codecA: Codec[A],
<<<<<<< HEAD
      codecK: Codec[K],
      sc: Serialize[C]
  ): F[HistoryRepository[F, C, P, A, K]] =
=======
      codecK: Codec[K]
  ): F[HistoryRepository[F, C, P, A, K]] = {
    // Roots store
    val rootsRepository = new RootRepository[F](
      RootsStoreInstances.rootsStore[F](rootsKeyValueStore)
    )
>>>>>>> a4ab50f1
    for {
      currentRoot <- rootsRepository.currentRoot()
      // History store
      historyStore = HistoryStoreInstances.historyStore[F](historyKeyValueStore)
      history      = HistoryInstances.merging(currentRoot, historyStore)
      // Cold store
      coldStore = ColdStoreInstances.coldStore[F](coldKeyValueStore)
      // RSpace importer/exporter / directly operates on Store (lmdb)
<<<<<<< HEAD
      exporter         = RSpaceExporterStore[F](historyLMDBStore, coldLMDBStore, rootsLMDBStore)
      importer         = RSpaceImporterStore[F](historyLMDBStore, coldLMDBStore, rootsLMDBStore)
      channelLMDBStore <- StoreInstances.lmdbStore(config.channelHashStore)
      channelStore     = ChannelStoreImpl(channelLMDBStore, sc, codecC)
=======
      exporter = RSpaceExporterStore[F](historyKeyValueStore, coldKeyValueStore, rootsKeyValueStore)
      importer = RSpaceImporterStore[F](historyKeyValueStore, coldKeyValueStore, rootsKeyValueStore)
>>>>>>> a4ab50f1
    } yield HistoryRepositoryImpl[F, C, P, A, K](
      history,
      rootsRepository,
      coldStore,
      exporter,
      importer,
      channelStore,
      sc
    )
  }
}<|MERGE_RESOLUTION|>--- conflicted
+++ resolved
@@ -1,24 +1,16 @@
 package coop.rchain.rspace.history
 
 import cats.Parallel
-<<<<<<< HEAD
 import coop.rchain.rspace.channelStore.ChannelStore
-import coop.rchain.rspace.channelStore.instances.ChannelStoreImpl.ChannelStoreImpl
+import coop.rchain.rspace.channelStore.instances.ChannelStoreImpl
 import coop.rchain.rspace.merger.StateMerger
-import coop.rchain.rspace.state.{RSpaceExporter, RSpaceImporter}
-=======
 import cats.effect.Concurrent
 import cats.syntax.all._
->>>>>>> a4ab50f1
 import coop.rchain.rspace.state.instances.{RSpaceExporterStore, RSpaceImporterStore}
 import coop.rchain.rspace.state.{RSpaceExporter, RSpaceImporter}
 import coop.rchain.rspace.{Blake2b256Hash, HistoryReader, HotStoreAction}
-<<<<<<< HEAD
 import coop.rchain.shared.{Log, Serialize}
-import org.lmdbjava.EnvFlags
-=======
 import coop.rchain.store.KeyValueStore
->>>>>>> a4ab50f1
 import scodec.Codec
 
 trait HistoryRepository[F[_], C, P, A, K]
@@ -38,50 +30,24 @@
   def stateMerger: F[StateMerger[F]]
 }
 
-<<<<<<< HEAD
-final case class LMDBStorageConfig(
-    path: String,
-    mapSize: Long,
-    maxReaders: Int = 2048,
-    maxDbs: Int = 2,
-    flags: List[EnvFlags] = Nil,
-    dbNamePrefix: String = "db"
-)
-final case class LMDBRSpaceStorageConfig(
-    coldStore: StoreConfig,
-    historyStore: StoreConfig,
-    rootsStore: StoreConfig,
-    channelHashStore: StoreConfig
-)
-
 object HistoryRepositoryInstances {
 
   def lmdbRepository[F[_]: Concurrent: Parallel: Log, C, P, A, K](
-      config: LMDBRSpaceStorageConfig
-=======
-object HistoryRepositoryInstances {
-
-  def lmdbRepository[F[_]: Concurrent: Parallel, C, P, A, K](
       historyKeyValueStore: KeyValueStore[F],
       rootsKeyValueStore: KeyValueStore[F],
-      coldKeyValueStore: KeyValueStore[F]
->>>>>>> a4ab50f1
+      coldKeyValueStore: KeyValueStore[F],
+      channelKeyValueStore: KeyValueStore[F]
   )(
       implicit codecC: Codec[C],
       codecP: Codec[P],
       codecA: Codec[A],
-<<<<<<< HEAD
       codecK: Codec[K],
       sc: Serialize[C]
-  ): F[HistoryRepository[F, C, P, A, K]] =
-=======
-      codecK: Codec[K]
   ): F[HistoryRepository[F, C, P, A, K]] = {
     // Roots store
     val rootsRepository = new RootRepository[F](
       RootsStoreInstances.rootsStore[F](rootsKeyValueStore)
     )
->>>>>>> a4ab50f1
     for {
       currentRoot <- rootsRepository.currentRoot()
       // History store
@@ -90,15 +56,9 @@
       // Cold store
       coldStore = ColdStoreInstances.coldStore[F](coldKeyValueStore)
       // RSpace importer/exporter / directly operates on Store (lmdb)
-<<<<<<< HEAD
-      exporter         = RSpaceExporterStore[F](historyLMDBStore, coldLMDBStore, rootsLMDBStore)
-      importer         = RSpaceImporterStore[F](historyLMDBStore, coldLMDBStore, rootsLMDBStore)
-      channelLMDBStore <- StoreInstances.lmdbStore(config.channelHashStore)
-      channelStore     = ChannelStoreImpl(channelLMDBStore, sc, codecC)
-=======
-      exporter = RSpaceExporterStore[F](historyKeyValueStore, coldKeyValueStore, rootsKeyValueStore)
-      importer = RSpaceImporterStore[F](historyKeyValueStore, coldKeyValueStore, rootsKeyValueStore)
->>>>>>> a4ab50f1
+      exporter     = RSpaceExporterStore[F](historyKeyValueStore, coldKeyValueStore, rootsKeyValueStore)
+      importer     = RSpaceImporterStore[F](historyKeyValueStore, coldKeyValueStore, rootsKeyValueStore)
+      channelStore = ChannelStoreImpl(channelKeyValueStore, sc, codecC)
     } yield HistoryRepositoryImpl[F, C, P, A, K](
       history,
       rootsRepository,
