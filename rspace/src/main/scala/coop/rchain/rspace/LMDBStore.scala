--- conflicted
+++ resolved
@@ -286,12 +286,7 @@
     val trieUpdates = _trieUpdates.take
     _trieUpdates.put(Seq.empty)
     _trieUpdateCount.set(0L)
-<<<<<<< HEAD
-    pruneHistory(trieUpdates).foreach {
-=======
-    // TODO: Prune TrieUpdate log here
     collapse(trieUpdates).foreach {
->>>>>>> 205fe319
       case TrieUpdate(_, Insert, channelsHash, gnat) =>
         history.insert(trieStore, trieBranch, channelsHash, canonicalize(gnat))
       case TrieUpdate(_, Delete, channelsHash, gnat) =>
