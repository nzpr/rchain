--- conflicted
+++ resolved
@@ -206,7 +206,6 @@
               }
             }
 
-<<<<<<< HEAD
           val channelToIndexedData: Map[C, Seq[(Datum[A], Int)]] = store
             .withTxn(store.createTxnRead()) { txn =>
               channels.map { (c: C) =>
@@ -216,19 +215,12 @@
                 c -> {
                   if (c == channel) Seq((Datum(data, persist, produceRef), -1)) else as
                 }
-=======
-              extractFirstMatch(channels, matchCandidates, channelToIndexedData) match {
-                case Right(None)             => runMatcher(comm, produceRef, remaining)
-                case Right(produceCandidate) => produceCandidate
-                case Left(_)                 => ???
->>>>>>> 24a89e21
-              }
-            }
-            .toMap
-
+              }.toMap
+            }
           extractFirstMatch(channels, matchCandidates, channelToIndexedData) match {
             case Right(None)             => runMatcher(comm, produceRef, remaining)
             case Right(produceCandidate) => produceCandidate
+            case Left(_)                 => ???
           }
       }
 
