--- conflicted
+++ resolved
@@ -1,22 +1,11 @@
 package coop.rchain.rspace.history
 
 import java.nio.ByteBuffer
-import java.nio.file.{Files, Path}
 
 import cats.effect.Sync
-<<<<<<< HEAD
-import cats.effect.concurrent.Ref
-import cats.implicits._
-import coop.rchain.rspace.channelStore.instances.ChannelStoreImpl.ChannelStoreImpl
-import coop.rchain.rspace.history.TestData.{randomBlake, zerosBlake}
-import coop.rchain.rspace.internal.{Datum, WaitingContinuation}
-import coop.rchain.rspace.state.{RSpaceExporter, RSpaceImporter}
-import coop.rchain.rspace.trace.{Consume, Log, Produce}
-=======
 import coop.rchain.rspace.history.TestData.{randomBlake, zerosBlake}
 import coop.rchain.rspace.internal.{Datum, WaitingContinuation}
 import coop.rchain.rspace.trace.{Consume, Produce}
->>>>>>> a4ab50f1
 import coop.rchain.rspace.{
   util,
   Blake2b256Hash,
@@ -28,44 +17,25 @@
   InsertData,
   InsertJoins
 }
-<<<<<<< HEAD
 import coop.rchain.shared.Log
-import coop.rchain.state.TrieNode
-=======
->>>>>>> a4ab50f1
 import monix.eval.Task
 import monix.execution.Scheduler.Implicits.global
-import org.lmdbjava.EnvFlags
 import org.scalatest.{FlatSpec, Matchers, OptionValues}
-<<<<<<< HEAD
-import scodec.Codec
-import scodec.bits.{BitVector, ByteVector}
-
-import scala.collection.SortedSet
-import scala.collection.concurrent.TrieMap
+import scodec.bits.ByteVector
+
 import scala.concurrent.duration._
 import scala.util.Random
-import cats.implicits._
-import coop.rchain.rspace.channelStore.instances.ChannelStoreImpl.ChannelStoreImpl
-import coop.rchain.rspace.state.{RSpaceExporter, RSpaceImporter}
 import coop.rchain.rspace.util.stringSerialize
-import coop.rchain.state.TrieNode
-import org.lmdbjava.EnvFlags
-import scodec.Codec
-import scodec.bits.BitVector
-=======
-import scodec.bits.ByteVector
-import scala.concurrent.duration._
-import scala.util.Random
 import cats.implicits._
 import coop.rchain.rspace.Blake2b256Hash.codecPureBlake2b256Hash
+import coop.rchain.rspace.channelStore.{ChannelHash, ChannelStore}
 import coop.rchain.rspace.history.ColdStoreInstances.{codecPersistedData, ColdKeyValueStore}
 import coop.rchain.rspace.state.{RSpaceExporter, RSpaceImporter}
+import coop.rchain.shared.Log.NOPLog
 import coop.rchain.state.TrieNode
 import coop.rchain.store.InMemoryKeyValueStore
 import coop.rchain.shared.syntax._
 import scodec.Codec
->>>>>>> a4ab50f1
 
 import scala.collection.SortedSet
 
@@ -201,21 +171,12 @@
 
   protected def withEmptyRepository(f: TestHistoryRepository => Task[Unit]): Unit = {
     implicit val codecString: Codec[String] = util.stringCodec
-    implicit val log                        = new Log.NOPLog[Task]
     val emptyHistory                        = HistoryInstances.merging[Task](History.emptyRootHash, inMemHistoryStore)
     val pastRoots                           = rootRepository
-    val lmdbConfig = StoreConfig(
-      Files.createTempDirectory("test-"),
-      1024L * 1024L * 4096L,
-      2,
-      2048,
-      List(EnvFlags.MDB_NOTLS)
-    )
+    implicit val log: Log[Task]             = new NOPLog()
 
     (for {
-      _                <- pastRoots.commit(History.emptyRootHash)
-      channelLMDBStore <- StoreInstances.lmdbStore[Task](lmdbConfig)
-      channelStore     = new ChannelStoreImpl(channelLMDBStore, stringSerialize, codecString)
+      _ <- pastRoots.commit(History.emptyRootHash)
       repo = HistoryRepositoryImpl[Task, String, String, String, String](
         emptyHistory,
         pastRoots,
@@ -235,6 +196,13 @@
 }
 
 trait InMemoryHistoryRepositoryTestBase extends InMemoryHistoryTestBase {
+  def channelStore = new ChannelStore[Task, String] {
+    override def getChannelHash(hash: Blake2b256Hash): Task[Option[ChannelHash]] = ???
+
+    override def putChannelHash(channel: String): Task[Unit] = ???
+
+    override def putContinuationHash(channels: Seq[String]): Task[Unit] = ???
+  }
   def inmemRootsStore =
     new RootsStore[Task] {
       var roots: Set[Blake2b256Hash]               = Set.empty
@@ -266,63 +234,9 @@
   def rootRepository =
     new RootRepository[Task](inmemRootsStore)
 
-<<<<<<< HEAD
-  def inMemStore = new Store[Task] {
-    val data: TrieMap[ByteBuffer, ByteBuffer] = TrieMap.empty
-
-    override def close(): Task[Unit] = Task.delay(())
-
-    override def get(key: Blake2b256Hash): Task[Option[BitVector]] = Task.delay {
-      data.get(key.bytes.toByteBuffer).map(BitVector(_))
-    }
-
-    override def get(key: ByteBuffer): Task[Option[BitVector]] = Task.delay {
-      data.get(key).map(BitVector(_))
-    }
-
-    override def get[T](
-        keys: Seq[Blake2b256Hash],
-        fromBuffer: ByteBuffer => T
-    ): Task[Seq[Option[T]]] = Task {
-      keys.map(k => get(k.bytes.toByteBuffer).runSyncUnsafe().map(b => fromBuffer(b.toByteBuffer)))
-    }
-
-    override def put(data: Seq[(Blake2b256Hash, BitVector)]): Task[Unit] = Task {
-      data.map { case (k, v) => put(k, v).runSyncUnsafe() }
-      ()
-    }
-
-    override def put(key: Blake2b256Hash, value: BitVector): Task[Unit] = Task {
-      data.put(key.bytes.toByteBuffer, value.toByteBuffer)
-    }
-
-    override def put(key: ByteBuffer, value: ByteBuffer): Task[Unit] = Task { data.put(key, value) }
-
-    override def put[T](keys: Seq[(Blake2b256Hash, T)], toBuffer: T => ByteBuffer): Task[Unit] =
-      Task {
-        keys.map { case (k, v) => put(k.bytes.toByteBuffer, toBuffer(v)).runSyncUnsafe() }
-        ()
-      }
-  }
-
-  def inMemColdStore: ColdStore[Task] = new ColdStore[Task] {
-    val data: TrieMap[Blake2b256Hash, PersistedData] = TrieMap.empty
-
-    override def put(hash: Blake2b256Hash, d: PersistedData): Task[Unit] =
-      Task.delay { data.put(hash, d) }
-
-    override def get(hash: Blake2b256Hash): Task[Option[PersistedData]] =
-      Task.delay { data.get(hash) }
-
-    override def close(): Task[Unit] = Task.delay(())
-
-    override def put(list: List[(Blake2b256Hash, PersistedData)]): Task[Unit] =
-      list.traverse_(Function.tupled(put))
-=======
   def inMemColdStore: ColdKeyValueStore[Task] = {
     val store = InMemoryKeyValueStore[Task]
     store.toTypedStore(codecPureBlake2b256Hash, codecPersistedData)
->>>>>>> a4ab50f1
   }
 
   def emptyExporter[F[_]: Sync]: RSpaceExporter[F] = new RSpaceExporter[F] {
