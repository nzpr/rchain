package coop.rchain.rspace

import java.lang.{Byte => JByte}

import cats.implicits._
import coop.rchain.rspace.examples.StringExamples.implicits._
import coop.rchain.rspace.examples.StringExamples.{Pattern, StringMatch, StringsCaptor, Wildcard}
import coop.rchain.rspace.history._
import coop.rchain.rspace.internal.{Datum, GNAT, Row, WaitingContinuation}
import coop.rchain.rspace.test.ArbitraryInstances._
import coop.rchain.rspace.trace.{COMM, Consume, Produce}
import org.scalacheck.Prop
import org.scalatest.prop.{Checkers, GeneratorDrivenPropertyChecks}
import scodec.Codec
import scala.collection.immutable.Seq

//noinspection ZeroIndexToHead
trait HistoryActionsTests
    extends StorageTestsBase[String, Pattern, Nothing, String, StringsCaptor]
    with TestImplicitHelpers
    with GeneratorDrivenPropertyChecks
    with Checkers {

  implicit override val generatorDrivenConfig =
    PropertyCheckConfiguration(minSuccessful = 5, sizeRange = 30)

  implicit val codecString: Codec[String]   = implicitly[Serialize[String]].toCodec
  implicit val codecP: Codec[Pattern]       = implicitly[Serialize[Pattern]].toCodec
  implicit val codecK: Codec[StringsCaptor] = implicitly[Serialize[StringsCaptor]].toCodec

  type TestProduceMap = Map[String, Datum[String]]

  type TestConsumeMap = Map[List[String], WaitingContinuation[Pattern, StringsCaptor]]

  type TestGNAT = GNAT[String, Pattern, String, StringsCaptor]

  /**
    * Helper for testing purposes only.
    */
  private[this] def getRootHash(store: IStore[String, Pattern, String, StringsCaptor],
                                branch: Branch): Blake2b256Hash =
    store.withTxn(store.createTxnRead()) { txn =>
      store.withTrieTxn(txn) { trieTxn =>
        store.trieStore.getRoot(trieTxn, branch).get
      }
    }
<<<<<<< HEAD
=======

  case class State(
      checkpoint: Blake2b256Hash,
      contents: Map[Seq[String], Row[Pattern, String, StringsCaptor]],
      joins: Map[Blake2b256Hash, Seq[Seq[String]]]
  )

  def validateIndexedStates(
      space: FreudianSpace[String, Pattern, Nothing, String, String, StringsCaptor],
      indexedStates: Seq[(State, Int)]): Boolean = {
    val tests: Seq[Any] = indexedStates
      .map {
        case (State(checkpoint, expectedContents, expectedJoins), chunkNo) =>
          space.reset(checkpoint)
          val num = "%02d".format(chunkNo)

          val contentsTest = space.store.toMap == expectedContents

          if (contentsTest) {
            logger.debug(s"$num: store had expected contents")
          } else {
            logger.error(s"$num: store had unexpected contents")
          }

          val actualJoins = space.store.joinMap

          val joinsTest =
            expectedJoins.forall {
              case (hash: Blake2b256Hash, expecteds: Seq[Seq[String]]) =>
                val expected = HashMultiset.create[Seq[String]](expecteds.asJava)
                val actual   = HashMultiset.create[Seq[String]](actualJoins(hash).asJava)
                expected.equals(actual)
            }

          if (joinsTest) {
            logger.debug(s"$num: store had expected joins")
          } else {
            logger.error(s"$num: store had unexpected joins")
          }

          contentsTest && joinsTest
      }
    !tests.contains(false)
  }

>>>>>>> 27fcdc81
  "createCheckpoint on an empty store" should "return the expected hash" in withTestSpace { space =>
    space.createCheckpoint().root shouldBe Blake2b256Hash.fromHex(
      "ff3c5e70a028b7956791a6b3d8db9cd11f469e0088db22dd3afbc86997fe86a3")
  }

  "consume then createCheckpoint" should "return the expected hash and the TrieStore should contain the expected value" in
    withTestSpace { space =>
      val channels = List("ch1")
      val gnat = GNAT(
        channels,
        List.empty[Datum[String]],
        List(
          WaitingContinuation.create(channels, List[Pattern](Wildcard), new StringsCaptor, false)))

      val channelsHash: Blake2b256Hash = space.store.hashChannels(gnat.channels)

      val leafPointer = LeafPointer(Trie.hash[Blake2b256Hash, TestGNAT](Leaf(channelsHash, gnat)))
      val skip        = Skip(channelsHash.bytes.drop(1), leafPointer)
      val skipHash    = Trie.hash(skip)(codecK, Codec[String])

      val nodeHash = Trie.hash[Blake2b256Hash, TestGNAT](
        Node(
          PointerBlock
            .create()
            .updated(List((JByte.toUnsignedInt(channelsHash.bytes.head), NodePointer(skipHash))))))

      space.consume(gnat.channels,
                    gnat.wks.head.patterns,
                    gnat.wks.head.continuation,
                    gnat.wks.head.persist)

      history.lookup(space.store.trieStore, space.store.trieBranch, channelsHash) shouldBe None

      space.retrieve(getRootHash(space.store, space.store.trieBranch), channelsHash) shouldBe None

      space.createCheckpoint().root shouldBe nodeHash

      history
        .lookup(space.store.trieStore, space.store.trieBranch, channelsHash)
        .value shouldBe gnat

      space.retrieve(nodeHash, channelsHash).value shouldBe gnat
    }

  "consume twice then createCheckpoint" should "persist the expected values in the TrieStore" in
    withTestSpace { space =>
      val gnat1 = {
        val channels = List("ch1")
        GNAT(channels,
             List.empty[Datum[String]],
             List(
               WaitingContinuation
                 .create(channels, List[Pattern](Wildcard), new StringsCaptor, false)))
      }

      val channelsHash1: Blake2b256Hash = space.store.hashChannels(gnat1.channels)

      space.consume(gnat1.channels,
                    gnat1.wks.head.patterns,
                    gnat1.wks.head.continuation,
                    gnat1.wks.head.persist)

      val gnat2 = {
        val channels = List("ch2")
        GNAT(channels,
             List.empty[Datum[String]],
             List(
               WaitingContinuation
                 .create(channels, List[Pattern](Wildcard), new StringsCaptor, false)))
      }

      val channelsHash2: Blake2b256Hash = space.store.hashChannels(gnat2.channels)

      space.consume(gnat2.channels,
                    gnat2.wks.head.patterns,
                    gnat2.wks.head.continuation,
                    gnat2.wks.head.persist)

      history.lookup(space.store.trieStore, space.store.trieBranch, channelsHash1) shouldBe None

      history.lookup(space.store.trieStore, space.store.trieBranch, channelsHash2) shouldBe None

      val _ = space.createCheckpoint()

      history
        .lookup(space.store.trieStore, space.store.trieBranch, channelsHash1)
        .value shouldBe gnat1

      space
        .retrieve(getRootHash(space.store, space.store.trieBranch), channelsHash1)
        .value shouldBe gnat1

      history
        .lookup(space.store.trieStore, space.store.trieBranch, channelsHash2)
        .value shouldBe gnat2

      space
        .retrieve(getRootHash(space.store, space.store.trieBranch), channelsHash2)
        .value shouldBe gnat2
    }

  "produce a bunch and then createCheckpoint" should "persist the expected values in the TrieStore" in withTestSpace {
    space =>
      forAll { (data: TestProduceMap) =>
        val gnats: Seq[TestGNAT] =
          data.map {
            case (channel, datum) =>
              GNAT(List(channel),
                   List(datum),
                   List.empty[WaitingContinuation[Pattern, StringsCaptor]])
          }.toList

        gnats.foreach {
          case GNAT(List(channel), List(datum), _) =>
            space.produce(channel, datum.a, datum.persist)
        }

        val channelHashes = gnats.map(gnat => space.store.hashChannels(gnat.channels))

        history.lookup(space.store.trieStore, space.store.trieBranch, channelHashes) shouldBe None

        val _ = space.createCheckpoint()

        history
          .lookup(space.store.trieStore, space.store.trieBranch, channelHashes)
          .value should contain theSameElementsAs gnats
      }
  }

  "consume a bunch and then createCheckpoint" should "persist the expected values in the TrieStore" in
    withTestSpace { space =>
      forAll { (data: TestConsumeMap) =>
        val gnats: Seq[TestGNAT] =
          data.map {
            case (channels, wk) =>
              GNAT(channels, List.empty[Datum[String]], List(wk))
          }.toList

        gnats.foreach {
          case GNAT(channels, _, List(wk)) =>
            space.consume(channels, wk.patterns, wk.continuation, wk.persist)
        }

        val channelHashMap =
          gnats.map(gnat => space.store.hashChannels(gnat.channels) -> gnat).toMap
        val channelHashes = channelHashMap.keys.toList

        history.lookup(space.store.trieStore, space.store.trieBranch, channelHashes) shouldBe None

        val checkpoint = space.createCheckpoint()

        history
          .lookup(space.store.trieStore, space.store.trieBranch, channelHashes)
          .value should contain theSameElementsAs gnats

        for ((channelHash, gnat) <- channelHashMap) {
          space.retrieve(checkpoint.root, channelHash).value shouldBe gnat
        }
      }
    }

  "consume and produce a match and then createCheckpoint " should "result in an empty TrieStore" in
    withTestSpace { space =>
      val channels     = List("ch1")
      val channelsHash = space.store.hashChannels(channels)

      val r1 = space.consume(channels, List(Wildcard), new StringsCaptor, persist = false)

      r1 shouldBe Right(None)

      val r2 = space.produce(channels.head, "datum", persist = false)

      r2 shouldBe defined

      history.lookup(space.store.trieStore, space.store.trieBranch, channelsHash) shouldBe None

      space.createCheckpoint().root shouldBe Blake2b256Hash.fromHex(
        "ff3c5e70a028b7956791a6b3d8db9cd11f469e0088db22dd3afbc86997fe86a3")

      history.lookup(space.store.trieStore, space.store.trieBranch, channelsHash) shouldBe None
    }

  "createCheckpoint, consume, reset" should "result in an empty store" in
    withTestSpace { space =>
      val root0 = space.createCheckpoint().root

      val gnat1 = {
        val channels = List("ch1")
        GNAT(channels,
             List.empty[Datum[String]],
             List(
               WaitingContinuation
                 .create(channels, List[Pattern](Wildcard), new StringsCaptor, false)))
      }

      space.consume(gnat1.channels,
                    gnat1.wks.head.patterns,
                    gnat1.wks.head.continuation,
                    gnat1.wks.head.persist)

      space.store.isEmpty shouldBe false

      space.reset(root0)

      space.store.isEmpty shouldBe true
    }

  "reset to an unknown checkpoint" should "result in an exception" in
    withTestSpace { space =>
      val unknownHash =
        Blake2b256Hash.fromHex("ff3c5e70a028b7956791a6b3d8db00000f469e0088db22dd3afbc86997fe86a0")
      the[Exception] thrownBy {
        space.reset(unknownHash)
      } should have message "Unknown root."
    }

  "createCheckpoint, consume, createCheckpoint, reset to first checkpoint, reset to second checkpoint" should
    "result in a store that contains the consume and appropriate join map" in withTestSpace {
    space =>
      val root0 = space.createCheckpoint().root

      val gnat1 = {
        val channels = List("ch1", "ch2")
        GNAT(channels,
             List.empty[Datum[String]],
             List(
               WaitingContinuation
                 .create(channels, List[Pattern](Wildcard, Wildcard), new StringsCaptor, false)))
      }

      space.consume(gnat1.channels,
                    gnat1.wks.head.patterns,
                    gnat1.wks.head.continuation,
                    gnat1.wks.head.persist)

      val root1 = space.createCheckpoint().root

      val contents1: Map[Seq[String], Row[Pattern, String, StringsCaptor]] = space.store.toMap

      space.store.isEmpty shouldBe false

      space.store.withTxn(space.store.createTxnRead()) { txn =>
        space.store.getJoin(txn, "ch1") shouldBe List(List("ch1", "ch2"))
        space.store.getJoin(txn, "ch2") shouldBe List(List("ch1", "ch2"))
      }

      // Rollback to first checkpoint

      space.reset(root0)

      space.store.isEmpty shouldBe true

      space.store.withTxn(space.store.createTxnRead()) { txn =>
        space.store.getJoin(txn, "ch1") shouldBe Nil
        space.store.getJoin(txn, "ch2") shouldBe Nil
      }

      // Rollback to second checkpoint

      space.reset(root1)

      space.store.isEmpty shouldBe false

      space.store.withTxn(space.store.createTxnRead()) { txn =>
        space.store.getJoin(txn, "ch1") shouldBe List(List("ch1", "ch2"))
        space.store.getJoin(txn, "ch2") shouldBe List(List("ch1", "ch2"))
      }

      space.store.toMap shouldBe contents1
  }

  "when resetting to a bunch of checkpoints made with produces, the store" should
    "have the expected contents" in {
    val prop = Prop.forAllNoShrink { (data: Seq[TestProduceMap]) =>
      withTestSpace { space =>
        logger.debug(s"Test: ${data.length} stages")

        val states = data.zipWithIndex.map {
          case (produces, chunkNo) =>
            produces.foreach {
              case (channel, datum) =>
                space.produce(channel, datum.a, datum.persist)
            }
            val num  = "%02d".format(chunkNo)
            val size = "%02d".format(produces.size)
            logger.debug(s"$num: checkpointing $size produces")
            (State(space.createCheckpoint().root, space.store.toMap, space.store.joinMap), chunkNo)
        }

        validateIndexedStates(space, states, "produces_reset")
      }
    }
    check(prop)
  }

  "when resetting to a bunch of checkpoints made with consumes, the store" should
    "have the expected contents" in {
    val prop = Prop.forAllNoShrink { (data: Seq[TestConsumeMap]) =>
      withTestSpace { space =>
        logger.debug(s"Test: ${data.length} stages")

        val states = data.zipWithIndex.map {
          case (consumes, chunkNo) =>
            consumes.foreach {
              case (channels, wk) =>
                space.consume(channels, wk.patterns, wk.continuation, wk.persist)
            }
            val num  = "%02d".format(chunkNo)
            val size = "%02d".format(consumes.size)
            logger.debug(s"$num: checkpointing $size consumes")
            (State(space.createCheckpoint().root, space.store.toMap, space.store.joinMap), chunkNo)
        }

        validateIndexedStates(space, states, "consumes_reset")
      }
    }
    check(prop)
  }

  "when resetting to a bunch of checkpoints made with consumes and produces, the store" should
    "have the expected contents" in {
    val prop = Prop.forAllNoShrink { (data: Seq[(TestConsumeMap, TestProduceMap)]) =>
      withTestSpace { space =>
        logger.debug(s"Test: ${data.length} stages")

        val states = data.zipWithIndex.map {
          case ((consumes, produces), chunkNo) =>
            consumes.foreach {
              case (channels, wk) =>
                space.consume(channels, wk.patterns, wk.continuation, wk.persist)
            }
            produces.foreach {
              case (channel, datum) =>
                space.produce(channel, datum.a, datum.persist)
            }
            val num          = "%02d".format(chunkNo)
            val consumesSize = "%02d".format(consumes.size)
            val producesSize = "%02d".format(produces.size)
            logger.debug(s"$num: checkpointing $consumesSize consumes and $producesSize produces")
            (State(space.createCheckpoint().root, space.store.toMap, space.store.joinMap), chunkNo)
        }

        validateIndexedStates(space, states, "produces_consumes_reset")
      }
    }
    check(prop)
  }

  "consume, produce, produce" should "result in the expected trace log" in withTestSpace { space =>
    val channels = List("ch1", "ch2")
    val patterns = List[Pattern](Wildcard, Wildcard)
    val k        = new StringsCaptor
    val data     = List("datum1", "datum2")

    space.consume(channels, patterns, k, false)

    space.produce(channels(0), data(0), false)

    space.produce(channels(1), data(1), false)

    val expectedConsume = Consume.create(channels, patterns, k, false)

    val expectedProduce1 = Produce.create(channels(0), data(0), false)

    val expectedProduce2 = Produce.create(channels(1), data(1), false)

    val commEvent = COMM(expectedConsume, Seq(expectedProduce1, expectedProduce2))

    val Checkpoint(_, log) = space.createCheckpoint()

    log should contain theSameElementsInOrderAs Seq(commEvent,
                                                    expectedProduce2,
                                                    expectedProduce1,
                                                    expectedConsume)
  }

  "an install" should "not be persisted to the history trie" in withTestSpace { space =>
    val key      = List("ch1")
    val patterns = List(Wildcard)

    val emptyCheckpoint = space.createCheckpoint()
    space.install(key, patterns, new StringsCaptor)

    val checkpoint = space.createCheckpoint()

    checkpoint.log shouldBe empty
    emptyCheckpoint.root shouldBe checkpoint.root
  }

  it should "not be persisted to the history trie after second install" in withTestSpace { space =>
    val key      = List("ch1")
    val patterns = List(Wildcard)

    val emptyCheckpoint = space.createCheckpoint()
    space.install(key, patterns, new StringsCaptor)

    val checkpoint = space.createCheckpoint()

    checkpoint.log shouldBe empty
    emptyCheckpoint.root shouldBe checkpoint.root

    space.install(key, patterns, new StringsCaptor)

    val checkpoint2 = space.createCheckpoint()
    checkpoint2.log shouldBe empty
    emptyCheckpoint.root shouldBe checkpoint2.root
  }

  it should "be available after resetting to a checkpoint" in withTestSpace { space =>
    val channel      = "ch1"
    val datum        = "datum1"
    val key          = List(channel)
    val patterns     = List(Wildcard)
    val continuation = new StringsCaptor

    space.install(key, patterns, continuation)

    val afterInstall = space.createCheckpoint()
    space.reset(afterInstall.root)

    // Produce should produce a COMM event, because the continuation was installed during reset
    // even though it was not persisted to the history trie
    space.produce(channel, datum, persist = false)

    val afterProduce = space.createCheckpoint()
    val produceEvent = Produce.create(channel, datum, false)
    afterProduce.log should contain theSameElementsAs (Seq(
      COMM(Consume.create[String, Pattern, StringsCaptor](key, patterns, continuation, true),
           List(produceEvent)),
      produceEvent))
  }
}

class MixedStoreHistoryActionsTests extends MixedStoreTestsBase with HistoryActionsTests
class LMDBStoreHistoryActionsTests  extends LMDBStoreTestsBase with HistoryActionsTests
class InMemStoreHistoryActionsTests extends InMemoryStoreTestsBase with HistoryActionsTests<|MERGE_RESOLUTION|>--- conflicted
+++ resolved
@@ -44,54 +44,6 @@
         store.trieStore.getRoot(trieTxn, branch).get
       }
     }
-<<<<<<< HEAD
-=======
-
-  case class State(
-      checkpoint: Blake2b256Hash,
-      contents: Map[Seq[String], Row[Pattern, String, StringsCaptor]],
-      joins: Map[Blake2b256Hash, Seq[Seq[String]]]
-  )
-
-  def validateIndexedStates(
-      space: FreudianSpace[String, Pattern, Nothing, String, String, StringsCaptor],
-      indexedStates: Seq[(State, Int)]): Boolean = {
-    val tests: Seq[Any] = indexedStates
-      .map {
-        case (State(checkpoint, expectedContents, expectedJoins), chunkNo) =>
-          space.reset(checkpoint)
-          val num = "%02d".format(chunkNo)
-
-          val contentsTest = space.store.toMap == expectedContents
-
-          if (contentsTest) {
-            logger.debug(s"$num: store had expected contents")
-          } else {
-            logger.error(s"$num: store had unexpected contents")
-          }
-
-          val actualJoins = space.store.joinMap
-
-          val joinsTest =
-            expectedJoins.forall {
-              case (hash: Blake2b256Hash, expecteds: Seq[Seq[String]]) =>
-                val expected = HashMultiset.create[Seq[String]](expecteds.asJava)
-                val actual   = HashMultiset.create[Seq[String]](actualJoins(hash).asJava)
-                expected.equals(actual)
-            }
-
-          if (joinsTest) {
-            logger.debug(s"$num: store had expected joins")
-          } else {
-            logger.error(s"$num: store had unexpected joins")
-          }
-
-          contentsTest && joinsTest
-      }
-    !tests.contains(false)
-  }
-
->>>>>>> 27fcdc81
   "createCheckpoint on an empty store" should "return the expected hash" in withTestSpace { space =>
     space.createCheckpoint().root shouldBe Blake2b256Hash.fromHex(
       "ff3c5e70a028b7956791a6b3d8db9cd11f469e0088db22dd3afbc86997fe86a3")
