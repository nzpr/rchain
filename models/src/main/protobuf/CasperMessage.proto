syntax = "proto3";
package coop.rchain.casper.protocol;

import "google/protobuf/empty.proto";

// If you are building for other languages "scalapb.proto"
// can be manually obtained here:
// https://raw.githubusercontent.com/scalapb/ScalaPB/master/protobuf/scalapb/scalapb.proto
// make a scalapb directory in this file's location and place it inside

import "scalapb/scalapb.proto";
import "RhoTypes.proto";

option (scalapb.options) = {
  package_name: "coop.rchain.casper.protocol"
  flat_package: true
};

// --------- DeployService  --------
service DeployService {
  rpc DoDeploy(DeployData) returns (DeployServiceResponse) {}
  rpc addBlock(BlockMessage) returns (DeployServiceResponse) {}
  rpc createBlock(google.protobuf.Empty) returns (DeployServiceResponse) {}
  rpc showBlock(BlockQuery) returns (BlockQueryResponse) {}
<<<<<<< HEAD
  rpc showMainChain(BlocksQuery) returns (stream BlockInfoWithoutTuplespace) {}
  rpc showBlocks(BlocksQuery) returns (stream BlockInfosAtHeight) {}
  rpc listenForDataAtName(DataAtNameQuery) returns (ListeningNameDataResponse) {}
  rpc listenForContinuationAtName(ContinuationAtNameQuery) returns (ListeningNameContinuationResponse) {}
=======
  rpc showBlocks(google.protobuf.Empty) returns (stream BlockInfoWithoutTuplespace) {}
  rpc listenForDataAtName(Par) returns (ListeningNameDataResponse) {}
  rpc listenForContinuationAtName(Pars) returns (ListeningNameContinuationResponse) {}
>>>>>>> c13d0b63
}

message PhloLimit {
  int64 value = 1;
}

message PhloPrice {
  int64 value = 1;
}

message DeployData {
  bytes  user         = 1; //public key
  string term         = 2; //rholang source code to deploy (will be parsed into `Par`)
  int64  timestamp    = 3; //millisecond timestamp
  bytes  sig          = 4; //signature of (hash(term) + timestamp) using private key
  string sigAlgorithm = 5; // name of the algorithm used to sign
  string from         = 6; //wallet address which will be used to pay for the deployment
  PhloPrice phloPrice  = 7; //phlo price
  PhloLimit phloLimit  = 8; //phlo limit for the deployment
  int32 nonce         = 9; //nonce for transaction made against `from` wallet
}

message BlockRequest {
  //Fields are redundant to allow for validity check.
  //Such a check can definitively distinguish this
  //from other message types with similar serializations.
  string base16Hash = 1;
  bytes  hash       = 2;
}

message BlockQuery {
  string hash = 1;
}

<<<<<<< HEAD
message BlocksQuery {
  int32 depth = 1;
}

message DataAtNameQuery {
  int32 depth = 1;
  Channel channel = 2;
}

message ContinuationAtNameQuery {
  int32 depth = 1;
  repeated Channel channels = 2;
=======
message Pars {
  repeated Par pars = 1;
>>>>>>> c13d0b63
}

message DeployServiceResponse {
  bool   success = 1;
  string message = 2;
}

message MaybeBlockMessage {
  BlockMessage block = 1;
}

message BlockQueryResponse {
  string status = 1;
  BlockInfo blockInfo = 2;
}

message ListeningNameDataResponse {
  string status = 1;
  repeated DataWithBlockInfo blockResults = 2;
  int32 length = 3;
}

message ListeningNameContinuationResponse {
  string status = 1;
  repeated ContinuationsWithBlockInfo blockResults = 2;
  int32 length = 3;
}

message DataWithBlockInfo {
  repeated Par postBlockData = 1;
  BlockInfoWithoutTuplespace block = 2;
}

message ContinuationsWithBlockInfo {
  repeated WaitingContinuationInfo postBlockContinuations = 1;
  BlockInfoWithoutTuplespace block = 2;
}

message WaitingContinuationInfo {
  repeated BindPattern postBlockPatterns = 1;
  Par postBlockContinuation = 2;
}

message BlocksResponse {
  string status = 1;
  repeated BlockInfoWithoutTuplespace blocks = 2;
  int64 length = 3;
}

message BlockInfosAtHeight {
  int64 blockHeight = 1;
  int32 blockCountAtHeight = 2;
  repeated BlockInfoWithoutTuplespace blockInfos = 3;
}

message BlockInfoWithoutTuplespace {
  string blockHash = 1;
  string blockSize = 2;
  int64 blockNumber = 3;
  int64 version = 4;
  int32 deployCount = 5;
  string tupleSpaceHash = 6; // Same as postStateHash of BlockMessage
  int64 timestamp = 7;
  float faultTolerance = 8;
  string mainParentHash = 9;
  repeated string parentsHashList = 10;
  string sender = 11;
}

// For node clients, see BlockMessage for actual Casper protocol Block representation
message BlockInfo {
  string blockHash = 1;
  string blockSize = 2;
  int64 blockNumber = 3;
  int64 version = 4;
  int32 deployCount = 5;
  string tupleSpaceHash = 6; // Same as postStateHash of BlockMessage
  string tupleSpaceDump = 7;
  int64 timestamp = 8;
  float faultTolerance = 9;
  string mainParentHash = 10;
  repeated string parentsHashList = 11;
  string sender = 12;
  string shardId = 13;
}

// --------- End DeployService  --------

// ---------- Signing Protocol ---------
message ApprovedBlockCandidate {
  BlockMessage block        = 1;
  int32        requiredSigs = 2;
}

message UnapprovedBlock {
  ApprovedBlockCandidate candidate = 1; 
  int64                  timestamp = 2;
  int64                  duration  = 3;
}

message Signature {
  bytes  publicKey = 1;
  string algorithm = 2;
  bytes  sig       = 3;
}

message BlockApproval {
  ApprovedBlockCandidate candidate = 1; 
  Signature              sig       = 2;
}

message ApprovedBlock  {
  ApprovedBlockCandidate candidate = 1; 
  repeated Signature     sigs      = 2;
}

message ApprovedBlockRequest {
  string identifier = 1;
}

message NoApprovedBlockAvailable {
  string identifier = 1;
  string nodeIdentifer = 2;
}

// ------- End Signing Protocol --------

// --------- Core Protocol  --------
message BlockMessage {
  bytes                  blockHash      = 1; // obtained by hashing the information in the header
  Header                 header         = 2;
  Body                   body           = 3;
  repeated Justification justifications = 4; // map of all validators to latest blocks based on current view
  bytes                  sender         = 5; // public key of the validator that created the block
  int32                  seqNum         = 6; // number of blocks created by the validator
  bytes                  sig            = 7; // signature generated by signing `hash(hash(justification) concat blockHash)`.
  string                 sigAlgorithm   = 8; // name of the algorithm used to sign
  string                 shardId        = 9; // identifier of the shard where the block was created
  bytes extraBytes = 10;
}

message Header {
  repeated bytes parentsHashList = 1; //list of parent block hashes
  bytes postStateHash      = 2;
  bytes deploysHash        = 3;
  int64 timestamp = 5;
  int64 version = 6;
  int32 deployCount = 7;
  bytes extraBytes = 8;
}

message ProcessedDeploy {
    Deploy deploy = 1;
    PCost cost = 2 ;
    repeated Event log = 3; //the new terms and comm. rule reductions from this deploy
    bool errored = 4; //true if deploy encountered a user error
}

message Body {
  RChainState              postState    = 1;
  repeated ProcessedDeploy deploys      = 2;
  bytes                    extraBytes   = 3;
}

message Justification {
  bytes validator       = 1;
  bytes latestBlockHash = 2;
}

message RChainState {
  bytes tuplespace = 1; //hash of the tuplespace contents

  //Internals of what will be the "blessed" PoS contract
  //(which will be part of the tuplespace in the real implementation).
  repeated Bond bonds        = 2;
  int64         blockNumber  = 3;
}

message Deploy {
  Par          term  = 1; //rholang term to deploy
  DeployData   raw   = 2;
}

message Event {
  oneof event_instance {
    ProduceEvent produce = 1;
    ConsumeEvent consume = 2;
    CommEvent comm = 3;
  }
}

message ProduceEvent {
  bytes channelsHash = 1;
  bytes hash = 2;
}

message ConsumeEvent {
  bytes channelsHash = 1;
  bytes hash = 2;
}

message CommEvent {
  ConsumeEvent consume = 1;
  repeated ProduceEvent produces = 2;
}

message Bond {
  bytes validator = 1;
  int64 stake     = 2;
}
// --------- End Core Protocol  --------

<|MERGE_RESOLUTION|>--- conflicted
+++ resolved
@@ -22,16 +22,10 @@
   rpc addBlock(BlockMessage) returns (DeployServiceResponse) {}
   rpc createBlock(google.protobuf.Empty) returns (DeployServiceResponse) {}
   rpc showBlock(BlockQuery) returns (BlockQueryResponse) {}
-<<<<<<< HEAD
   rpc showMainChain(BlocksQuery) returns (stream BlockInfoWithoutTuplespace) {}
   rpc showBlocks(BlocksQuery) returns (stream BlockInfosAtHeight) {}
   rpc listenForDataAtName(DataAtNameQuery) returns (ListeningNameDataResponse) {}
   rpc listenForContinuationAtName(ContinuationAtNameQuery) returns (ListeningNameContinuationResponse) {}
-=======
-  rpc showBlocks(google.protobuf.Empty) returns (stream BlockInfoWithoutTuplespace) {}
-  rpc listenForDataAtName(Par) returns (ListeningNameDataResponse) {}
-  rpc listenForContinuationAtName(Pars) returns (ListeningNameContinuationResponse) {}
->>>>>>> c13d0b63
 }
 
 message PhloLimit {
@@ -66,23 +60,18 @@
   string hash = 1;
 }
 
-<<<<<<< HEAD
 message BlocksQuery {
   int32 depth = 1;
 }
 
 message DataAtNameQuery {
   int32 depth = 1;
-  Channel channel = 2;
+  Par name = 2;
 }
 
 message ContinuationAtNameQuery {
   int32 depth = 1;
-  repeated Channel channels = 2;
-=======
-message Pars {
-  repeated Par pars = 1;
->>>>>>> c13d0b63
+  repeated Par names = 2;
 }
 
 message DeployServiceResponse {
