package coop.rchain.casper

import coop.rchain.comm.rp.Connect.{ConnectionsCell, RPConfAsk}
import cats.{Applicative, Id, Monad}
import cats.implicits._
import cats.mtl.implicits._
import cats.effect.{Bracket, Sync}
import com.google.protobuf.ByteString
import coop.rchain.catscontrib.TaskContrib._
import coop.rchain.casper.genesis.Genesis
import coop.rchain.casper.protocol._
import coop.rchain.casper.util._
import coop.rchain.casper.util.ProtoUtil.{findJustificationParentWithSeqNum, _}
import coop.rchain.casper.util.comm.CommUtil
import coop.rchain.casper.util.rholang.{InterpreterUtil, RuntimeManager}
import coop.rchain.catscontrib._
import coop.rchain.crypto.codec.Base16
import coop.rchain.crypto.hash.Blake2b256
import coop.rchain.comm.CommError.ErrorHandler
import coop.rchain.p2p.effects._
import coop.rchain.rholang.interpreter.Runtime
import coop.rchain.comm.transport.TransportLayer
import coop.rchain.comm.discovery._
import coop.rchain.shared._
import coop.rchain.shared.AttemptOps._

import scala.annotation.tailrec
import scala.collection.{immutable, mutable}
import scala.collection.immutable.{HashMap, HashSet}
import scala.concurrent.SyncVar
import scala.io.Source
import scala.util.Try
import java.nio.file.Path

import cats.effect.concurrent.Ref
import cats.mtl.MonadState
import coop.rchain.blockstorage.BlockStore
import coop.rchain.blockstorage.BlockStore.BlockHash
import coop.rchain.casper.EquivocationRecord.SequenceNumber
import coop.rchain.casper.Estimator.{BlockHash, Validator}
import coop.rchain.casper.util.rholang.RuntimeManager.StateHash
import coop.rchain.models.Par
import coop.rchain.rspace.{trace, Checkpoint}
import coop.rchain.rspace.trace.{COMM, Event}
import coop.rchain.rspace.trace.Event.codecLog
import monix.eval.Task
import monix.execution.Scheduler
import monix.execution.atomic.AtomicAny
import scodec.Codec
import scodec.bits.BitVector

trait Casper[F[_], A] {
  def addBlock(b: BlockMessage): F[BlockStatus]
  def contains(b: BlockMessage): F[Boolean]
  def deploy(d: DeployData): F[Either[Throwable, Unit]]
  def estimator: F[A]
  def createBlock: F[Option[BlockMessage]]
}

trait MultiParentCasper[F[_]] extends Casper[F, IndexedSeq[BlockMessage]] {
  def blockDag: F[BlockDag]
  // This is the weight of faults that have been accumulated so far.
  // We want the clique oracle to give us a fault tolerance that is greater than
  // this initial fault weight combined with our fault tolerance threshold t.
  def normalizedInitialFault(weights: Map[Validator, Int]): F[Float]
  def lastFinalizedBlock: F[BlockMessage]
  def storageContents(hash: ByteString): F[String]
  // TODO: Refactor hashSetCasper to take a RuntimeManager[F] just like BlockStore[F]
  def getRuntimeManager: F[Option[RuntimeManager]]
}

object MultiParentCasper extends MultiParentCasperInstances {
  def apply[F[_]](implicit instance: MultiParentCasper[F]): MultiParentCasper[F] = instance
}

sealed abstract class MultiParentCasperInstances {

  private implicit val logSource: LogSource = LogSource(this.getClass)

  def hashSetCasper[
      F[_]: Sync: Monad: Capture: ConnectionsCell: TransportLayer: Log: Time: ErrorHandler: SafetyOracle: BlockStore: RPConfAsk](
      runtimeManager: RuntimeManager,
      validatorId: Option[ValidatorIdentity],
<<<<<<< HEAD
      genesis: BlockMessage)(implicit scheduler: Scheduler): F[MultiParentCasper[F]] = {
    val dag = BlockDag()
    for {
      validateBlockCheckpointResult <- InterpreterUtil
                                        .validateBlockCheckpoint[F](
                                          genesis,
                                          genesis,
                                          dag,
                                          runtimeManager.emptyStateHash,
                                          Set[StateHash](runtimeManager.emptyStateHash),
                                          runtimeManager)
      (maybePostGenesisStateHash, _) = validateBlockCheckpointResult
    } yield
      createMultiParentCasper[F](runtimeManager,
                                 validatorId,
                                 genesis,
                                 dag,
                                 maybePostGenesisStateHash)
=======
      genesis: BlockMessage,
      internalMap: Map[BlockHash, BlockMessage],
      shardId: String)(implicit scheduler: Scheduler): MultiParentCasper[F] = {
    val dag = BlockDag()
    val (maybePostGenesisStateHash, _) = InterpreterUtil
      .validateBlockCheckpoint(
        genesis,
        genesis,
        dag,
        internalMap,
        runtimeManager.emptyStateHash,
        Set[StateHash](runtimeManager.emptyStateHash),
        runtimeManager
      )
    createMultiParentCasper[F](
      runtimeManager,
      validatorId,
      genesis,
      dag,
      maybePostGenesisStateHash,
      shardId
    )
>>>>>>> 615a5cf7
  }

  private[this] def createMultiParentCasper[
      F[_]: Sync: Monad: Capture: ConnectionsCell: TransportLayer: Log: Time: ErrorHandler: SafetyOracle: BlockStore: RPConfAsk](
      runtimeManager: RuntimeManager,
      validatorId: Option[ValidatorIdentity],
      genesis: BlockMessage,
      dag: BlockDag,
      maybePostGenesisStateHash: Option[StateHash],
      shardId: String)(implicit scheduler: Scheduler) =
    new MultiParentCasper[F] {
      type BlockHash = ByteString
      type Validator = ByteString

      //TODO: Extract hardcoded version
      private val version = 0L

      private val _blockDag: AtomicSyncVar[BlockDag] = new AtomicSyncVar(dag)

      private val emptyStateHash = runtimeManager.emptyStateHash

      private val knownStateHashesContainer: AtomicSyncVarF[F, Set[StateHash]] =
        maybePostGenesisStateHash match {
          case Some(postGenesisStateHash) =>
            AtomicSyncVarF.of[F, Set[StateHash]](
              Set[StateHash](emptyStateHash, postGenesisStateHash)
            )
          case None => throw new Error("Genesis block validation failed.")
        }

      private val blockBuffer: mutable.HashSet[BlockMessage] =
        new mutable.HashSet[BlockMessage]()
      private val blockBufferDependencyDagState =
        new AtomicMonadState[F, DoublyLinkedDag[BlockHash]](AtomicAny(BlockDependencyDag.empty))

      private val deployHist: mutable.HashSet[Deploy] = new mutable.HashSet[Deploy]()

      // Used to keep track of when other validators detect the equivocation consisting of the base block
      // at the sequence number identified by the (validator, base equivocation sequence number) pair of
      // each EquivocationRecord.
      private val equivocationsTracker: mutable.Set[EquivocationRecord] =
        new mutable.HashSet[EquivocationRecord]()
      private val invalidBlockTracker: mutable.HashSet[BlockHash] =
        new mutable.HashSet[BlockHash]()

      // TODO: Extract hardcoded fault tolerance threshold
      private val faultToleranceThreshold     = 0f
      private val lastFinalizedBlockContainer = Ref.unsafe[F, BlockMessage](genesis)

      private val processingBlocks = new AtomicSyncVar(Set.empty[BlockHash])

      def addBlock(b: BlockMessage): F[BlockStatus] =
        for {
          acquire <- Capture[F].capture {
                      processingBlocks.mapAndUpdate[(Set[BlockHash], Boolean)](
                        blocks => {
                          if (blocks.contains(b.blockHash)) blocks -> false
                          else blocks                              -> true
                        }, {
                          case (blocks, false) => blocks
                          case (blocks, true)  => blocks + b.blockHash
                        }
                      )
                    }
          result <- acquire match {
                     case Right((_, false)) =>
                       Log[F]
                         .info(
                           s"CASPER: Block ${PrettyPrinter.buildString(b.blockHash)} is already being processed by another thread.")
                         .map(_ => BlockStatus.processing)
                     case Right((_, true)) =>
                       internalAddBlock(b).flatMap(status =>
                         Capture[F].capture { processingBlocks.update(_ - b.blockHash); status })
                     case Left(ex) =>
                       Log[F]
                         .warn(
                           s"CASPER: Block ${PrettyPrinter.buildString(b.blockHash)} encountered an exception during processing: ${ex.getMessage}")
                         .map(_ => BlockStatus.exception(ex))
                   }
        } yield result

      def internalAddBlock(b: BlockMessage): F[BlockStatus] =
        for {
          validSig    <- Validate.blockSignature[F](b)
          dag         <- blockDag
          validSender <- Validate.blockSender[F](b, genesis, dag)
          attempt <- if (!validSig) InvalidUnslashableBlock.pure[F]
                    else if (!validSender) InvalidUnslashableBlock.pure[F]
                    else attemptAdd(b)
          _ <- attempt match {
                case MissingBlocks => ().pure[F]
                case _ =>
                  Capture[F].capture { blockBuffer -= b } *> blockBufferDependencyDagState.modify(
                    blockBufferDependencyDag =>
                      DoublyLinkedDagOperations.remove(blockBufferDependencyDag, b.blockHash))
              }
          _ <- attempt match {
                case MissingBlocks           => ().pure[F]
                case IgnorableEquivocation   => ().pure[F]
                case InvalidUnslashableBlock => ().pure[F]
                case _ =>
                  reAttemptBuffer // reAttempt for any status that resulted in the adding of the block into the view
              }
          estimates <- estimator
          tip       = estimates.head
          _ <- Log[F].info(
                s"CASPER: New fork-choice tip is block ${PrettyPrinter.buildString(tip.blockHash)}.")
          lastFinalizedBlock        <- lastFinalizedBlockContainer.get
          updatedLastFinalizedBlock <- updateLastFinalizedBlock(dag, lastFinalizedBlock)
          _                         <- lastFinalizedBlockContainer.set(updatedLastFinalizedBlock)
        } yield attempt

      // TODO: Replace with findM when it gets merged into cats.
      // See https://github.com/rchain/rchain/pull/1214#discussion_r207578410
      def updateLastFinalizedBlock(dag: BlockDag,
                                   lastFinalizedBlock: BlockMessage): F[BlockMessage] = {
        val maybeFinalizedBlockChildren = dag.childMap.get(lastFinalizedBlock.blockHash)
        maybeFinalizedBlockChildren match {
          case Some(finalizedBlockChildren) =>
            updateLastFinalizedBlockAux(dag, lastFinalizedBlock, finalizedBlockChildren.toSeq)
          case None => lastFinalizedBlock.pure[F]
        }
      }

      def updateLastFinalizedBlockAux(
          dag: BlockDag,
          lastFinalizedBlock: BlockMessage,
          finalizedBlockCandidatesHashes: Seq[BlockHash]): F[BlockMessage] =
        finalizedBlockCandidatesHashes match {
          case Nil => lastFinalizedBlock.pure[F]
          case blockHash +: rem =>
            for {
              maybeBlock <- BlockStore[F].get(blockHash)
              updatedLastFinalizedBlock <- maybeBlock match {
                                            case Some(block) =>
                                              for {
                                                normalizedFaultTolerance <- SafetyOracle[F]
                                                                             .normalizedFaultTolerance(
                                                                               dag,
                                                                               block)
                                                updatedLastFinalizedBlock <- if (normalizedFaultTolerance > faultToleranceThreshold) {
                                                                              updateLastFinalizedBlock(
                                                                                dag,
                                                                                block)
                                                                            } else {
                                                                              updateLastFinalizedBlockAux(
                                                                                dag,
                                                                                lastFinalizedBlock,
                                                                                rem)
                                                                            }
                                              } yield updatedLastFinalizedBlock
                                            case None =>
                                              lastFinalizedBlock.pure[F]
                                          }
            } yield updatedLastFinalizedBlock
        }

      def contains(b: BlockMessage): F[Boolean] =
        BlockStore[F].contains(b.blockHash).map(_ || blockBuffer.contains(b))

      def deploy(d: DeployData): F[Either[Throwable, Unit]] =
        InterpreterUtil.mkTerm(d.term) match {
          case Right(term) =>
            val deploy = Deploy(
              term = Some(term),
              raw = Some(d)
            )
            for {
              _ <- Capture[F].capture {
                    deployHist += deploy
                  }
              _ <- Log[F].info(s"CASPER: Received ${PrettyPrinter.buildString(deploy)}")
            } yield Right(())

          case Left(err) =>
            Applicative[F].pure(Left(new Exception(s"Error in parsing term: \n$err")))
        }

      def estimator: F[IndexedSeq[BlockMessage]] =
        for {
          lastFinalizedBlock <- lastFinalizedBlockContainer.get
          rankedEstimates    <- Estimator.tips[F](_blockDag.get, lastFinalizedBlock)
        } yield rankedEstimates

      /*
       * Logic:
       *  -Score each of the blockDAG heads extracted from the block messages via GHOST
       *  -Let P = subset of heads such that P contains no conflicts and the total score is maximized
       *  -Let R = subset of deploy messages which are not included in DAG obtained by following blocks in P
       *  -If R is non-empty then create a new block with parents equal to P and (non-conflicting) txns obtained from R
       *  -Else if R is empty and |P| > 1 then create a block with parents equal to P and no transactions
       *  -Else None
       */
      def createBlock: F[Option[BlockMessage]] = validatorId match {
        case Some(vId @ ValidatorIdentity(publicKey, privateKey, sigAlgorithm)) =>
          for {
            orderedHeads   <- estimator
            dag            <- blockDag
            p              <- chooseNonConflicting[F](orderedHeads, genesis, dag)
            r              <- remDeploys(dag, p)
            justifications = toJustification(dag.latestMessages)
            proposal <- if (r.nonEmpty || p.length > 1) {
                         createProposal(p, r, justifications)
                       } else {
                         none[BlockMessage].pure[F]
                       }
          } yield
            proposal.map(
              signBlock(_, dag, publicKey, privateKey, sigAlgorithm, vId.signFunction, shardId)
            )

        case None => none[BlockMessage].pure[F]
      }

      def lastFinalizedBlock: F[BlockMessage] = lastFinalizedBlockContainer.get

      private def remDeploys(dag: BlockDag, p: Seq[BlockMessage]): F[Seq[Deploy]] =
        Capture[F].capture {
          val result = deployHist.clone()
          DagOperations
            .bfTraverseF[F, BlockMessage](p.toList)(ProtoUtil.unsafeGetParents[F])
            .foreach(b => {
              b.body.foreach(_.newCode.flatMap(_.deploy).foreach(result -= _))
              ().pure[F]
            })
          result.toSeq
        }

      private def createProposal(p: Seq[BlockMessage],
                                 r: Seq[Deploy],
                                 justifications: Seq[Justification]): F[Option[BlockMessage]] =
        for {
          now <- Time[F].currentMillis
          computeDeploysCheckpointResult <- knownStateHashesContainer.modify[(Checkpoint,
                                                                              Seq[protocol.Event],
                                                                              Set[StateHash],
                                                                              Vector[DeployCost])] {
                                             knownStateHashes =>
                                               for {
                                                 computeDeploysCheckpointResult <- InterpreterUtil
                                                                                    .computeDeploysCheckpoint[
                                                                                      F](
                                                                                      p,
                                                                                      r,
                                                                                      genesis,
                                                                                      _blockDag.get,
                                                                                      emptyStateHash,
                                                                                      knownStateHashes,
                                                                                      runtimeManager.computeState)
                                               } yield
                                                 (computeDeploysCheckpointResult._3,
                                                  computeDeploysCheckpointResult)
                                           }
          (computedCheckpoint, mergeLog, updatedKnownStateHashes, deployWithCost) = computeDeploysCheckpointResult
          computedStateHash                                                       = ByteString.copyFrom(computedCheckpoint.root.bytes.toArray)
          serializedLog                                                           = mergeLog ++ computedCheckpoint.log.map(EventConverter.toCasperEvent)
          postState = RChainState()
            .withTuplespace(computedStateHash)
            .withBonds(bonds(p.head))
            .withBlockNumber(p.headOption.fold(0L)(blockNumber) + 1)
          body = Body()
            .withPostState(postState)
            .withNewCode(deployWithCost)
            .withCommReductions(serializedLog)
          header = blockHeader(body, p.map(_.blockHash), version, now)
          block  = unsignedBlockProto(body, header, justifications, shardId)
        } yield Some(block)

      def blockDag: F[BlockDag] = Capture[F].capture {
        _blockDag.get
      }

      def storageContents(hash: StateHash): F[String] =
        for {
          knownStateHashes <- knownStateHashesContainer.get
        } yield
          if (knownStateHashes.contains(hash)) {
            runtimeManager.storageRepr(hash)
          } else {
            s"Tuplespace hash ${Base16.encode(hash.toByteArray)} not found!"
          }

      def normalizedInitialFault(weights: Map[Validator, Int]): F[Float] =
        (equivocationsTracker
          .map(_.equivocator)
          .toSet
          .flatMap(weights.get)
          .sum
          .toFloat / weightMapTotal(weights))
          .pure[F]

      /*
       * TODO: Put tuplespace validation back in after we have deterministic unforgeable names.
       *
       * We want to catch equivocations only after we confirm that the block completing
       * the equivocation is otherwise valid.
       */
      private def attemptAdd(b: BlockMessage): F[BlockStatus] =
        for {
          dag                  <- Capture[F].capture { _blockDag.get }
          postValidationStatus <- Validate.blockSummary[F](b, genesis, dag, shardId)
          postTransactionsCheckStatus <- postValidationStatus.traverse(
                                          _ =>
                                            Validate.transactions[F](b,
                                                                     genesis,
                                                                     dag,
                                                                     emptyStateHash,
                                                                     runtimeManager,
                                                                     knownStateHashesContainer))
          postBondsCacheStatus <- postTransactionsCheckStatus.joinRight.traverse(_ =>
                                   Validate.bondsCache[F](b, runtimeManager))
          postNeglectedInvalidBlockStatus <- postBondsCacheStatus.joinRight.traverse(
                                              _ =>
                                                Validate.neglectedInvalidBlockCheck[F](
                                                  b,
                                                  invalidBlockTracker.toSet))
          postNeglectedEquivocationCheckStatus <- postNeglectedInvalidBlockStatus.joinRight
                                                   .traverse(
                                                     _ =>
                                                       neglectedEquivocationsCheckWithRecordUpdate(
                                                         b,
                                                         dag))
          postEquivocationCheckStatus <- postNeglectedEquivocationCheckStatus.joinRight.traverse(
                                          _ => equivocationsCheck(b, dag))
          status = postEquivocationCheckStatus.joinRight.merge
          _      <- addEffects(status, b)
        } yield status

      private def equivocationsCheck(block: BlockMessage,
                                     dag: BlockDag): F[Either[InvalidBlock, ValidBlock]] =
        for {
          blockBufferDependencyDag <- blockBufferDependencyDagState.get
          justificationOfCreator = block.justifications
            .find {
              case Justification(validator: Validator, _) => validator == block.sender
            }
            .getOrElse(Justification.defaultInstance)
            .latestBlockHash
          latestMessageOfCreator = dag.latestMessages.getOrElse(block.sender, ByteString.EMPTY)
          isNotEquivocation      = justificationOfCreator == latestMessageOfCreator
          result <- if (isNotEquivocation) {
                     Applicative[F].pure(Right(Valid))
                   } else if (blockBufferDependencyDag.parentToChildAdjacencyList.contains(
                                block.blockHash)) {
                     Applicative[F].pure(Left(AdmissibleEquivocation))
                   } else {
                     Applicative[F].pure(Left(IgnorableEquivocation))
                   }
        } yield result

      // See EquivocationRecord.scala for summary of algorithm.
      private def neglectedEquivocationsCheckWithRecordUpdate(
          block: BlockMessage,
          dag: BlockDag): F[Either[InvalidBlock, ValidBlock]] =
        for {
          neglectedEquivocationDetected <- equivocationsTracker.foldLeft(false.pure[F]) {
                                            case (acc, equivocationRecord) =>
                                              for {
                                                equivocationDiscoveryStatus <- getEquivocationDiscoveryStatus[
                                                                                F](
                                                                                block,
                                                                                dag,
                                                                                equivocationRecord,
                                                                                Set.empty[
                                                                                  BlockMessage])
                                                updatedAcc <- equivocationDiscoveryStatus match {
                                                               case EquivocationNeglected =>
                                                                 true.pure[F]
                                                               case EquivocationDetected =>
                                                                 val updatedEquivocationDetectedBlockHashes = equivocationRecord.equivocationDetectedBlockHashes + block.blockHash
                                                                 equivocationsTracker.remove(
                                                                   equivocationRecord)
                                                                 equivocationsTracker.add(
                                                                   equivocationRecord.copy(
                                                                     equivocationDetectedBlockHashes =
                                                                       updatedEquivocationDetectedBlockHashes))
                                                                 acc
                                                               case EquivocationOblivious =>
                                                                 acc
                                                             }
                                              } yield updatedAcc
                                          }
          status <- if (neglectedEquivocationDetected) {
                     Applicative[F].pure(Left(NeglectedEquivocation))
                   } else {
                     Applicative[F].pure(Right(Valid))
                   }
        } yield status

      private def getEquivocationDiscoveryStatus[F[_]: Monad: BlockStore](
          block: BlockMessage,
          dag: BlockDag,
          equivocationRecord: EquivocationRecord,
          equivocationChild: Set[BlockMessage]): F[EquivocationDiscoveryStatus] = {
        val equivocatingValidator = equivocationRecord.equivocator
        val latestMessages        = toLatestMessages(block.justifications)
        for {
          isEquivocationDetectable <- equivocationDetectable[F](latestMessages.toSeq,
                                                                equivocationRecord,
                                                                equivocationChild)
        } yield
          (if (isEquivocationDetectable) {
             val maybeEquivocatingValidatorBond =
               bonds(block).find(_.validator == equivocatingValidator)
             maybeEquivocatingValidatorBond match {
               case Some(Bond(_, stake)) =>
                 if (stake > 0) {
                   EquivocationNeglected
                 } else {
                   // TODO: Eliminate by having a validity check that says no stake can be 0
                   EquivocationDetected
                 }
               case None =>
                 EquivocationDetected
             }
           } else {
             // Since block has dropped equivocatingValidator from justifications, it has acknowledged the equivocation.
             // TODO: We check for unjustified droppings of validators in validateBlockSummary.
             EquivocationOblivious
           })
      }

      private def equivocationDetectable[F[_]: Monad: BlockStore](
          latestMessages: Seq[(Validator, BlockHash)],
          equivocationRecord: EquivocationRecord,
          equivocationChildren: Set[BlockMessage]): F[Boolean] = {
        def maybeAddEquivocationChildren(
            justificationBlock: BlockMessage,
            equivocatingValidator: Validator,
            equivocationBaseBlockSeqNum: SequenceNumber,
            equivocationChildren: Set[BlockMessage]): F[Set[BlockMessage]] =
          if (justificationBlock.sender == equivocatingValidator) {
            if (justificationBlock.seqNum > equivocationBaseBlockSeqNum) {
              for {
                maybeJustificationParentWithSeqNum <- findJustificationParentWithSeqNum[F](
                                                       justificationBlock,
                                                       equivocationBaseBlockSeqNum + 1)
                updatedEquivocationChildren = maybeJustificationParentWithSeqNum match {
                  case Some(equivocationChild) => equivocationChildren + equivocationChild
                  case None =>
                    throw new Error(
                      "justification parent with higher sequence number hasn't been added to the blockDAG yet.")
                }
              } yield updatedEquivocationChildren
            } else {
              equivocationChildren.pure[F]
            }
          } else {
            // Latest according to the justification block
            val maybeLatestEquivocatingValidatorBlockHash: Option[BlockHash] =
              toLatestMessages(justificationBlock.justifications).get(equivocatingValidator)
            maybeLatestEquivocatingValidatorBlockHash match {
              case Some(blockHash) =>
                for {
                  latestEquivocatingValidatorBlock <- ProtoUtil.unsafeGetBlock[F](blockHash)
                  updatedEquivocationChildren <- if (latestEquivocatingValidatorBlock.seqNum > equivocationBaseBlockSeqNum) {
                                                  for {
                                                    maybeJustificationParentWithSeqNum <- findJustificationParentWithSeqNum[
                                                                                           F](
                                                                                           latestEquivocatingValidatorBlock,
                                                                                           equivocationBaseBlockSeqNum + 1)
                                                    updatedEquivocationChildren = maybeJustificationParentWithSeqNum match {
                                                      case Some(equivocationChild) =>
                                                        equivocationChildren + equivocationChild
                                                      case None =>
                                                        throw new Error(
                                                          "justification parent with higher sequence number hasn't been added to the blockDAG yet.")
                                                    }
                                                  } yield updatedEquivocationChildren
                                                } else { equivocationChildren.pure[F] }
                } yield updatedEquivocationChildren
              case None =>
                throw new Error(
                  "justificationBlock is missing justification pointers to equivocatingValidator even though justificationBlock isn't a part of equivocationDetectedBlockHashes for this equivocation record.")
            }
          }

        latestMessages match {
          case Nil => false.pure[F]
          case (_, justificationBlockHash) +: remainder =>
            for {
              justificationBlock <- ProtoUtil.unsafeGetBlock[F](justificationBlockHash)
              isDetectable <- if (equivocationRecord.equivocationDetectedBlockHashes.contains(
                                    justificationBlockHash)) {
                               true.pure[F]
                             } else {
                               val equivocatingValidator = equivocationRecord.equivocator
                               val equivocationBaseBlockSeqNum =
                                 equivocationRecord.equivocationBaseBlockSeqNum
                               for {
                                 updatedEquivocationChildren <- maybeAddEquivocationChildren(
                                                                 justificationBlock,
                                                                 equivocatingValidator,
                                                                 equivocationBaseBlockSeqNum,
                                                                 equivocationChildren)
                                 isDetectable <- if (updatedEquivocationChildren.size > 1) {
                                                  true.pure[F]
                                                } else {
                                                  equivocationDetectable[F](
                                                    remainder,
                                                    equivocationRecord,
                                                    updatedEquivocationChildren)
                                                }
                               } yield isDetectable
                             }
            } yield isDetectable
        }
      }

      // TODO: Handle slashing
      private def addEffects(status: BlockStatus, block: BlockMessage): F[Unit] =
        status match {
          //Add successful! Send block to peers, log success, try to add other blocks
          case Valid =>
            addToState(block) *> CommUtil.sendBlock[F](block) *> Log[F].info(
              s"CASPER: Added ${PrettyPrinter.buildString(block.blockHash)}")
          case MissingBlocks =>
            for {
              _              <- Capture[F].capture { blockBuffer += block }
              dag            <- blockDag
              missingParents = parentHashes(block).toSet
              missingJustifictions = block.justifications
                .map(_.latestBlockHash)
                .toSet
              missingDependencies <- (missingParents union missingJustifictions).toList.filterA(
                                      blockHash =>
                                        BlockStore[F]
                                          .contains(blockHash)
                                          .map(contains => !contains))
              _ <- missingDependencies.traverse(hash => handleMissingDependency(hash, block))
            } yield ()
          case AdmissibleEquivocation =>
            Capture[F].capture {
              val baseEquivocationBlockSeqNum = block.seqNum - 1
              if (equivocationsTracker.exists {
                    case EquivocationRecord(validator, seqNum, _) =>
                      block.sender == validator && baseEquivocationBlockSeqNum == seqNum
                  }) {
                // More than 2 equivocating children from base equivocation block and base block has already been recorded
              } else {
                val newEquivocationRecord = EquivocationRecord(block.sender,
                                                               baseEquivocationBlockSeqNum,
                                                               Set.empty[BlockHash])
                equivocationsTracker.add(newEquivocationRecord)
              }
            } *>
              addToState(block) *> CommUtil.sendBlock[F](block) *> Log[F].info(
              s"CASPER: Added admissible equivocation child block ${PrettyPrinter.buildString(block.blockHash)}")
          case IgnorableEquivocation =>
            /*
             * We don't have to include these blocks to the equivocation tracker because if any validator
             * will build off this side of the equivocation, we will get another attempt to add this block
             * through the admissible equivocations.
             */
            Log[F].info(
              s"CASPER: Did not add block ${PrettyPrinter.buildString(block.blockHash)} as that would add an equivocation to the BlockDAG")
          case InvalidUnslashableBlock =>
            handleInvalidBlockEffect(status, block)
          case InvalidBlockNumber =>
            handleInvalidBlockEffect(status, block)
          case InvalidParents =>
            handleInvalidBlockEffect(status, block)
          case JustificationRegression =>
            handleInvalidBlockEffect(status, block)
          case InvalidSequenceNumber =>
            handleInvalidBlockEffect(status, block)
          case NeglectedInvalidBlock =>
            handleInvalidBlockEffect(status, block)
          case NeglectedEquivocation =>
            handleInvalidBlockEffect(status, block)
          case InvalidTransaction =>
            handleInvalidBlockEffect(status, block)
          case InvalidBondsCache =>
            handleInvalidBlockEffect(status, block)
          case InvalidRepeatDeploy =>
            handleInvalidBlockEffect(status, block)
          case _ => throw new Error("Should never reach")
        }

      private def handleMissingDependency(hash: BlockHash, parentBlock: BlockMessage): F[Unit] =
        for {
          _ <- blockBufferDependencyDagState.modify(
                blockBufferDependencyDag =>
                  DoublyLinkedDagOperations
                    .add[BlockHash](blockBufferDependencyDag, hash, parentBlock.blockHash))
          _ <- CommUtil.sendBlockRequest[F](BlockRequest(Base16.encode(hash.toByteArray), hash))
        } yield ()

      private def handleInvalidBlockEffect(status: BlockStatus, block: BlockMessage): F[Unit] =
        for {
          _ <- Log[F].warn(s"CASPER: Recording invalid block ${PrettyPrinter.buildString(
                block.blockHash)} for ${status.toString}.")
          // TODO: Slash block for status except InvalidUnslashableBlock
          _ <- Capture[F].capture(invalidBlockTracker += block.blockHash) *> addToState(block)
        } yield ()

      private def addToState(block: BlockMessage): F[Unit] =
        BlockStore[F].put {
          _blockDag.update(bd => {
            val hash = block.blockHash

            //add current block as new child to each of its parents
            val newChildMap = parentHashes(block).foldLeft(bd.childMap) {
              case (acc, p) =>
                val currChildren = acc.getOrElse(p, HashSet.empty[BlockHash])
                acc.updated(p, currChildren + hash)
            }

            val newSeqNum = bd.currentSeqNum.updated(block.sender, block.seqNum)
            bd.copy(
              //Assume that a non-equivocating validator must include
              //its own latest message in the justification. Therefore,
              //for a given validator the blocks are guaranteed to arrive in causal order.
              // Even for a equivocating validator, we just update its latest message
              // to whatever block we have fetched latest among the blocks that
              // constitute the equivocation.
              latestMessages = bd.latestMessages.updated(block.sender, hash),
              latestMessagesOfLatestMessages =
                bd.latestMessagesOfLatestMessages.updated(block.sender,
                                                          toLatestMessages(block.justifications)),
              childMap = newChildMap,
              currentSeqNum = newSeqNum
            )
          })
          (block.blockHash, block)
        }

      private def reAttemptBuffer: F[Unit] =
        // TODO: What if you get that same exact block come in
        for {
          blockBufferDependencyDag <- blockBufferDependencyDagState.get
          dependencyFree           = blockBufferDependencyDag.dependencyFree
          dependencyFreeBlocks = blockBuffer
            .filter(block => dependencyFree.contains(block.blockHash))
            .toList
          attempts <- dependencyFreeBlocks.traverse(b => attemptAdd(b))
          _ <- if (attempts.isEmpty) {
                ().pure[F]
              } else {
                Capture[F].capture {
                  dependencyFreeBlocks.map {
                    blockBuffer -= _
                  }
                } *>
                  blockBufferDependencyDagState.set(
                    dependencyFree.foldLeft(blockBufferDependencyDag) {
                      case (acc, hash) =>
                        DoublyLinkedDagOperations.remove(acc, hash)
                    }) *> reAttemptBuffer
              }
        } yield ()

      def getRuntimeManager: F[Option[RuntimeManager]] = Applicative[F].pure(Some(runtimeManager))
    }
}<|MERGE_RESOLUTION|>--- conflicted
+++ resolved
@@ -81,8 +81,8 @@
       F[_]: Sync: Monad: Capture: ConnectionsCell: TransportLayer: Log: Time: ErrorHandler: SafetyOracle: BlockStore: RPConfAsk](
       runtimeManager: RuntimeManager,
       validatorId: Option[ValidatorIdentity],
-<<<<<<< HEAD
-      genesis: BlockMessage)(implicit scheduler: Scheduler): F[MultiParentCasper[F]] = {
+      genesis: BlockMessage,
+      shardId: String)(implicit scheduler: Scheduler): F[MultiParentCasper[F]] = {
     val dag = BlockDag()
     for {
       validateBlockCheckpointResult <- InterpreterUtil
@@ -99,31 +99,9 @@
                                  validatorId,
                                  genesis,
                                  dag,
-                                 maybePostGenesisStateHash)
-=======
-      genesis: BlockMessage,
-      internalMap: Map[BlockHash, BlockMessage],
-      shardId: String)(implicit scheduler: Scheduler): MultiParentCasper[F] = {
-    val dag = BlockDag()
-    val (maybePostGenesisStateHash, _) = InterpreterUtil
-      .validateBlockCheckpoint(
-        genesis,
-        genesis,
-        dag,
-        internalMap,
-        runtimeManager.emptyStateHash,
-        Set[StateHash](runtimeManager.emptyStateHash),
-        runtimeManager
-      )
-    createMultiParentCasper[F](
-      runtimeManager,
-      validatorId,
-      genesis,
-      dag,
-      maybePostGenesisStateHash,
-      shardId
-    )
->>>>>>> 615a5cf7
+                                 maybePostGenesisStateHash,
+                                 shardId)
+
   }
 
   private[this] def createMultiParentCasper[
