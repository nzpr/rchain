package coop.rchain.casper.api

import cats.Monad
import cats.implicits._
import coop.rchain.catscontrib._
import com.google.protobuf.ByteString
import coop.rchain.blockstorage.BlockStore
import coop.rchain.casper.Estimator.BlockHash
import coop.rchain.casper.MultiParentCasperRef.MultiParentCasperRef
import coop.rchain.casper._
import coop.rchain.casper.protocol._
<<<<<<< HEAD
import coop.rchain.casper.util.ProtoUtil
import coop.rchain.casper.util.rholang.InterpreterUtil
=======
import coop.rchain.casper.util.{EventConverter, ProtoUtil}
import coop.rchain.casper._
import coop.rchain.casper.util.rholang.{InterpreterUtil, RuntimeManager}
>>>>>>> 3edb0eac
import coop.rchain.crypto.codec.Base16
import coop.rchain.models.{BindPattern, Channel, Par}
import coop.rchain.models.rholang.sort.Sortable
import coop.rchain.rspace.StableHashProvider
import coop.rchain.rspace.trace.{COMM, Consume, Produce}
import coop.rchain.shared.Log
import coop.rchain.models.serialization.implicits.serializeChannel
import coop.rchain.rholang.interpreter.{PrettyPrinter => RholangPrettyPrinter}
import coop.rchain.models.rholang.sort.Sortable._
import scodec.Codec

import scala.collection.immutable

object BlockAPI {

  def deploy[F[_]: Monad: MultiParentCasperRef: Log](d: DeployData): F[DeployServiceResponse] = {
    def casperDeploy(implicit casper: MultiParentCasper[F]): F[DeployServiceResponse] =
      for {
        r <- MultiParentCasper[F].deploy(d)
        re <- r match {
               case Right(_)  => DeployServiceResponse(success = true, "Success!").pure[F]
               case Left(err) => DeployServiceResponse(success = false, err.getMessage).pure[F]
             }
      } yield re

    MultiParentCasperRef
      .withCasper[F, DeployServiceResponse](
        casperDeploy(_),
        DeployServiceResponse(success = false, s"Error: Casper instance not available"))
  }

  def addBlock[F[_]: Monad: MultiParentCasperRef: Log](b: BlockMessage): F[DeployServiceResponse] =
    MultiParentCasperRef.withCasper[F, DeployServiceResponse](
      casper =>
        for {
          status <- casper.addBlock(b)
        } yield addResponse(status.some, b.some),
      DeployServiceResponse(success = false, "Error: Casper instance not available")
    )

  def createBlock[F[_]: Monad: MultiParentCasperRef: Log]: F[DeployServiceResponse] =
    MultiParentCasperRef.withCasper[F, DeployServiceResponse](
      casper =>
        for {
          maybeBlock <- casper.createBlock
          status     <- maybeBlock.traverse(casper.addBlock)
        } yield addResponse(status, maybeBlock),
      DeployServiceResponse(success = false, "Error: Casper instance not available")
    )

<<<<<<< HEAD
  def getBlocksResponse[F[_]: Monad: MultiParentCasperRef: Log: SafetyOracle: BlockStore]
=======
  def getListeningNameDataResponse[
      F[_]: Monad: MultiParentCasperConstructor: Log: SafetyOracle: BlockStore](
      listeningName: Channel): F[ListeningNameDataResponse] = {
    def casperResponse(implicit casper: MultiParentCasper[F], channelCodec: Codec[Channel]) =
      for {
        mainChain           <- getMainChainFromTip[F]
        maybeRuntimeManager <- casper.getRuntimeManager
        runtimeManager      = maybeRuntimeManager.get // This is safe. Please reluctantly accept until runtimeManager is no longer exposed.
        sortedListeningName = channelSortable.sortMatch(listeningName).term
        maybeBlocksWithActiveName <- mainChain.toList.traverse { block =>
                                      getDataWithBlockInfo[F](runtimeManager,
                                                              sortedListeningName,
                                                              block)
                                    }
        blocksWithActiveName = maybeBlocksWithActiveName.flatten
      } yield
        ListeningNameDataResponse(status = "Success",
                                  blockResults = blocksWithActiveName,
                                  length = blocksWithActiveName.length)

    implicit val channelCodec: Codec[Channel] = serializeChannel.toCodec
    MultiParentCasperConstructor.withCasper[F, ListeningNameDataResponse](
      casperResponse(_, channelCodec),
      ListeningNameDataResponse(status = "Error: Casper instance not available"))
  }

  def getListeningNameContinuationResponse[
      F[_]: Monad: MultiParentCasperConstructor: Log: SafetyOracle: BlockStore](
      listeningNames: Channels): F[ListeningNameContinuationResponse] = {
    def casperResponse(implicit casper: MultiParentCasper[F], channelCodec: Codec[Channel]) =
      for {
        mainChain           <- getMainChainFromTip[F]
        maybeRuntimeManager <- casper.getRuntimeManager
        runtimeManager      = maybeRuntimeManager.get // This is safe. Please reluctantly accept until runtimeManager is no longer exposed.
        sortedListeningNames = immutable.Seq(
          listeningNames.channels.map(channelSortable.sortMatch(_).term): _*)
        maybeBlocksWithActiveName <- mainChain.toList.traverse { block =>
                                      getContinuationsWithBlockInfo[F](runtimeManager,
                                                                       sortedListeningNames,
                                                                       block)
                                    }
        blocksWithActiveName = maybeBlocksWithActiveName.flatten
      } yield
        ListeningNameContinuationResponse(status = "Success",
                                          blockResults = blocksWithActiveName,
                                          length = blocksWithActiveName.length)

    implicit val channelCodec: Codec[Channel] = serializeChannel.toCodec
    MultiParentCasperConstructor.withCasper[F, ListeningNameContinuationResponse](
      casperResponse(_, channelCodec),
      ListeningNameContinuationResponse(status = "Error: Casper instance not available"))
  }

  private def getMainChainFromTip[F[_]: Monad: MultiParentCasper: Log: SafetyOracle: BlockStore]
    : F[IndexedSeq[BlockMessage]] =
    for {
      estimates   <- MultiParentCasper[F].estimator
      tip         = estimates.head
      internalMap <- BlockStore[F].asMap()
      mainChain   = ProtoUtil.getMainChain(internalMap, tip, IndexedSeq.empty[BlockMessage])
    } yield mainChain

  private def getDataWithBlockInfo[F[_]: Monad: MultiParentCasper: Log: SafetyOracle: BlockStore](
      runtimeManager: RuntimeManager,
      sortedListeningName: Channel,
      block: BlockMessage)(implicit channelCodec: Codec[Channel]): F[Option[DataWithBlockInfo]] =
    if (isListeningNameReduced(block, immutable.Seq(sortedListeningName))) {
      val stateHash =
        ProtoUtil.tuplespace(block).get
      val data =
        runtimeManager.getData(stateHash, sortedListeningName)
      for {
        blockInfo <- getBlockInfoWithoutTuplespace[F](block)
      } yield Option[DataWithBlockInfo](DataWithBlockInfo(data, Some(blockInfo)))
    } else {
      none[DataWithBlockInfo].pure[F]
    }

  private def getContinuationsWithBlockInfo[
      F[_]: Monad: MultiParentCasper: Log: SafetyOracle: BlockStore](
      runtimeManager: RuntimeManager,
      sortedListeningNames: immutable.Seq[Channel],
      block: BlockMessage)(
      implicit channelCodec: Codec[Channel]): F[Option[ContinuationsWithBlockInfo]] =
    if (isListeningNameReduced(block, sortedListeningNames)) {
      val stateHash =
        ProtoUtil.tuplespace(block).get
      val continuations: Seq[(Seq[BindPattern], Par)] =
        runtimeManager.getContinuation(stateHash, sortedListeningNames)
      val continuationInfos = continuations.map(continuation =>
        WaitingContinuationInfo(continuation._1, Some(continuation._2)))
      for {
        blockInfo <- getBlockInfoWithoutTuplespace[F](block)
      } yield
        Option[ContinuationsWithBlockInfo](
          ContinuationsWithBlockInfo(continuationInfos, Some(blockInfo)))
    } else {
      none[ContinuationsWithBlockInfo].pure[F]
    }

  private def isListeningNameReduced(
      block: BlockMessage,
      sortedListeningName: immutable.Seq[Channel])(implicit channelCodec: Codec[Channel]) = {
    val serializedLog =
      block.body.fold(Seq.empty[Event])(_.commReductions)
    val log =
      serializedLog.map(EventConverter.toRspaceEvent).toList
    log.exists {
      case Produce(channelHash, _) =>
        channelHash == StableHashProvider.hash(sortedListeningName)
      case Consume(channelHash, _) =>
        channelHash == StableHashProvider.hash(sortedListeningName)
      case COMM(consume, produces) =>
        consume.channelsHash == StableHashProvider.hash(sortedListeningName) ||
          produces.exists(produce =>
            produce.channelsHash == StableHashProvider.hash(sortedListeningName))
    }
  }

  def getBlocksResponse[F[_]: Monad: MultiParentCasperConstructor: Log: SafetyOracle: BlockStore]
>>>>>>> 3edb0eac
    : F[BlocksResponse] = {
    def casperResponse(implicit casper: MultiParentCasper[F]) =
      for {
        estimates   <- MultiParentCasper[F].estimator
        tip         = estimates.head
        internalMap <- BlockStore[F].asMap()
        mainChain: IndexedSeq[BlockMessage] = ProtoUtil.getMainChain(internalMap,
                                                                     tip,
                                                                     IndexedSeq.empty[BlockMessage])
        blockInfos <- mainChain.toList.traverse(getFullBlockInfo[F])
      } yield
        BlocksResponse(status = "Success", blocks = blockInfos, length = blockInfos.length.toLong)

    MultiParentCasperRef.withCasper[F, BlocksResponse](
      casperResponse(_),
      BlocksResponse(status = "Error: Casper instance not available"))
  }

  def getBlockQueryResponse[F[_]: Monad: MultiParentCasperRef: Log: SafetyOracle: BlockStore](
      q: BlockQuery): F[BlockQueryResponse] = {
    def casperResponse(implicit casper: MultiParentCasper[F]) =
      for {
        dag        <- MultiParentCasper[F].blockDag
        maybeBlock <- getBlock[F](q, dag)
        blockQueryResponse <- maybeBlock match {
                               case Some(block) =>
                                 for {
                                   blockInfo <- getFullBlockInfo[F](block)
                                 } yield
                                   BlockQueryResponse(status = "Success",
                                                      blockInfo = Some(blockInfo))
                               case None =>
                                 BlockQueryResponse(
                                   status = s"Error: Failure to find block with hash ${q.hash}")
                                   .pure[F]
                             }
      } yield blockQueryResponse

    MultiParentCasperRef.withCasper[F, BlockQueryResponse](
      casperResponse(_),
      BlockQueryResponse(status = "Error: Casper instance not available"))
  }

  private def getBlockInfo[A, F[_]: Monad: MultiParentCasper: SafetyOracle: BlockStore](
      block: BlockMessage,
      constructor: (BlockMessage,
                    Long,
                    Int,
                    BlockHash,
                    String,
                    Long,
                    BlockHash,
                    Seq[BlockHash],
                    Float,
                    Float) => A): F[A] =
    for {
      dag         <- MultiParentCasper[F].blockDag
      header      = block.header.getOrElse(Header.defaultInstance)
      version     = header.version
      deployCount = header.deployCount
      tsHash = ProtoUtil.tuplespace(block) match {
        case Some(hash) => hash
        case None       => ByteString.EMPTY
      }
      tsDesc                   <- MultiParentCasper[F].storageContents(tsHash)
      timestamp                = header.timestamp
      mainParent               = header.parentsHashList.headOption.getOrElse(ByteString.EMPTY)
      parentsHashList          = header.parentsHashList
      normalizedFaultTolerance <- SafetyOracle[F].normalizedFaultTolerance(dag, block)
      initialFault             <- MultiParentCasper[F].normalizedInitialFault(ProtoUtil.weightMap(block))
    } yield
      constructor(block,
                  version,
                  deployCount,
                  tsHash,
                  tsDesc,
                  timestamp,
                  mainParent,
                  parentsHashList,
                  normalizedFaultTolerance,
                  initialFault)

  private def getFullBlockInfo[F[_]: Monad: MultiParentCasper: SafetyOracle: BlockStore](
      block: BlockMessage): F[BlockInfo] = getBlockInfo[BlockInfo, F](block, constructBlockInfo[F])
  private def getBlockInfoWithoutTuplespace[
      F[_]: Monad: MultiParentCasper: SafetyOracle: BlockStore](
      block: BlockMessage): F[BlockInfoWithoutTuplespace] =
    getBlockInfo[BlockInfoWithoutTuplespace, F](block, constructBlockInfoWithoutTuplespace[F])

  private def constructBlockInfo[F[_]: Monad: MultiParentCasper: SafetyOracle: BlockStore](
      block: BlockMessage,
      version: Long,
      deployCount: Int,
      tsHash: BlockHash,
      tsDesc: String,
      timestamp: Long,
      mainParent: BlockHash,
      parentsHashList: Seq[BlockHash],
      normalizedFaultTolerance: Float,
      initialFault: Float): BlockInfo =
    BlockInfo(
      blockHash = PrettyPrinter.buildStringNoLimit(block.blockHash),
      blockSize = block.serializedSize.toString,
      blockNumber = ProtoUtil.blockNumber(block),
      version = version,
      deployCount = deployCount,
      tupleSpaceHash = PrettyPrinter.buildStringNoLimit(tsHash),
      tupleSpaceDump = tsDesc,
      timestamp = timestamp,
      faultTolerance = normalizedFaultTolerance - initialFault,
      mainParentHash = PrettyPrinter.buildStringNoLimit(mainParent),
      parentsHashList = parentsHashList.map(PrettyPrinter.buildStringNoLimit),
      sender = PrettyPrinter.buildStringNoLimit(block.sender),
      shardId = block.shardId
    )
  private def constructBlockInfoWithoutTuplespace[
      F[_]: Monad: MultiParentCasper: SafetyOracle: BlockStore](
      block: BlockMessage,
      version: Long,
      deployCount: Int,
      tsHash: BlockHash,
      tsDesc: String,
      timestamp: Long,
      mainParent: BlockHash,
      parentsHashList: Seq[BlockHash],
      normalizedFaultTolerance: Float,
      initialFault: Float): BlockInfoWithoutTuplespace =
    BlockInfoWithoutTuplespace(
      blockHash = PrettyPrinter.buildStringNoLimit(block.blockHash),
      blockSize = block.serializedSize.toString,
      blockNumber = ProtoUtil.blockNumber(block),
      version = version,
      deployCount = deployCount,
      tupleSpaceHash = PrettyPrinter.buildStringNoLimit(tsHash),
      timestamp = timestamp,
      faultTolerance = normalizedFaultTolerance - initialFault,
      mainParentHash = PrettyPrinter.buildStringNoLimit(mainParent),
      parentsHashList = parentsHashList.map(PrettyPrinter.buildStringNoLimit),
      sender = PrettyPrinter.buildStringNoLimit(block.sender)
    )

  private def getBlock[F[_]: Monad: MultiParentCasper: BlockStore](
      q: BlockQuery,
      dag: BlockDag): F[Option[BlockMessage]] =
    BlockStore[F].asMap().map { internalMap: Map[BlockHash, BlockMessage] =>
      val fullHash = internalMap.keys
        .find(h => {
          Base16.encode(h.toByteArray).startsWith(q.hash)
        })
      fullHash.map(h => internalMap(h))
    }

  private def addResponse(status: Option[BlockStatus],
                          maybeBlock: Option[BlockMessage]): DeployServiceResponse = status match {
    case Some(_: InvalidBlock) =>
      DeployServiceResponse(success = false, s"Failure! Invalid block: $status")
    case Some(_: ValidBlock) =>
      val hash = PrettyPrinter.buildString(maybeBlock.get.blockHash)
      DeployServiceResponse(success = true, s"Success! Block $hash created and added.")
    case Some(BlockException(ex)) =>
      DeployServiceResponse(success = false, s"Error during block processing: $ex")
    case Some(Processing) =>
      DeployServiceResponse(success = false,
                            "No action taken since other thread is already processing the block.")
    case None => DeployServiceResponse(success = false, "No block was created.")
  }
}<|MERGE_RESOLUTION|>--- conflicted
+++ resolved
@@ -2,21 +2,15 @@
 
 import cats.Monad
 import cats.implicits._
-import coop.rchain.catscontrib._
 import com.google.protobuf.ByteString
 import coop.rchain.blockstorage.BlockStore
 import coop.rchain.casper.Estimator.BlockHash
 import coop.rchain.casper.MultiParentCasperRef.MultiParentCasperRef
 import coop.rchain.casper._
 import coop.rchain.casper.protocol._
-<<<<<<< HEAD
 import coop.rchain.casper.util.ProtoUtil
+import coop.rchain.casper._
 import coop.rchain.casper.util.rholang.InterpreterUtil
-=======
-import coop.rchain.casper.util.{EventConverter, ProtoUtil}
-import coop.rchain.casper._
-import coop.rchain.casper.util.rholang.{InterpreterUtil, RuntimeManager}
->>>>>>> 3edb0eac
 import coop.rchain.crypto.codec.Base16
 import coop.rchain.models.{BindPattern, Channel, Par}
 import coop.rchain.models.rholang.sort.Sortable
@@ -29,6 +23,12 @@
 import scodec.Codec
 
 import scala.collection.immutable
+import coop.rchain.catscontrib._
+import coop.rchain.casper.util.{EventConverter, ProtoUtil}
+import coop.rchain.casper._
+import coop.rchain.casper.util.rholang.{InterpreterUtil, RuntimeManager}
+import coop.rchain.casper.util.ProtoUtil
+import coop.rchain.casper.util.rholang.InterpreterUtil
 
 object BlockAPI {
 
@@ -67,11 +67,8 @@
       DeployServiceResponse(success = false, "Error: Casper instance not available")
     )
 
-<<<<<<< HEAD
-  def getBlocksResponse[F[_]: Monad: MultiParentCasperRef: Log: SafetyOracle: BlockStore]
-=======
   def getListeningNameDataResponse[
-      F[_]: Monad: MultiParentCasperConstructor: Log: SafetyOracle: BlockStore](
+      F[_]: Monad: MultiParentCasperRef: Log: SafetyOracle: BlockStore](
       listeningName: Channel): F[ListeningNameDataResponse] = {
     def casperResponse(implicit casper: MultiParentCasper[F], channelCodec: Codec[Channel]) =
       for {
@@ -91,13 +88,13 @@
                                   length = blocksWithActiveName.length)
 
     implicit val channelCodec: Codec[Channel] = serializeChannel.toCodec
-    MultiParentCasperConstructor.withCasper[F, ListeningNameDataResponse](
+    MultiParentCasperRef.withCasper[F, ListeningNameDataResponse](
       casperResponse(_, channelCodec),
       ListeningNameDataResponse(status = "Error: Casper instance not available"))
   }
 
   def getListeningNameContinuationResponse[
-      F[_]: Monad: MultiParentCasperConstructor: Log: SafetyOracle: BlockStore](
+      F[_]: Monad: MultiParentCasperRef: Log: SafetyOracle: BlockStore](
       listeningNames: Channels): F[ListeningNameContinuationResponse] = {
     def casperResponse(implicit casper: MultiParentCasper[F], channelCodec: Codec[Channel]) =
       for {
@@ -118,7 +115,7 @@
                                           length = blocksWithActiveName.length)
 
     implicit val channelCodec: Codec[Channel] = serializeChannel.toCodec
-    MultiParentCasperConstructor.withCasper[F, ListeningNameContinuationResponse](
+    MultiParentCasperRef.withCasper[F, ListeningNameContinuationResponse](
       casperResponse(_, channelCodec),
       ListeningNameContinuationResponse(status = "Error: Casper instance not available"))
   }
@@ -189,8 +186,7 @@
     }
   }
 
-  def getBlocksResponse[F[_]: Monad: MultiParentCasperConstructor: Log: SafetyOracle: BlockStore]
->>>>>>> 3edb0eac
+  def getBlocksResponse[F[_]: Monad: MultiParentCasperRef: Log: SafetyOracle: BlockStore]
     : F[BlocksResponse] = {
     def casperResponse(implicit casper: MultiParentCasper[F]) =
       for {
