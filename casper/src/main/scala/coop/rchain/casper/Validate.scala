--- conflicted
+++ resolved
@@ -13,14 +13,11 @@
 import scala.util.{Success, Try}
 
 object Validate {
-<<<<<<< HEAD
   type PublicKey = Array[Byte]
   type Data      = Array[Byte]
   type Signature = Array[Byte]
 
-=======
   val DRIFT                                 = 15000 // 15 seconds
->>>>>>> 63f46f96
   private implicit val logSource: LogSource = LogSource(this.getClass)
   val signatureVerifiers: Map[String, (Data, Signature, PublicKey) => Boolean] =
     Map(
