--- conflicted
+++ resolved
@@ -164,7 +164,6 @@
 
   def createBlock: F[CreateBlockStatus] = validatorId match {
     case Some(ValidatorIdentity(publicKey, privateKey, sigAlgorithm)) =>
-<<<<<<< HEAD
       BlockDagStorage[F].getRepresentation.flatMap { dag =>
         BlockCreator.createBlock(
           dag,
@@ -178,54 +177,6 @@
           runtimeManager
         )
       }
-=======
-      def updateDeployValidAfterBlock(deployData: DeployData, max: Long) =
-        if (deployData.validAfterBlockNumber == -1)
-          deployData.withValidAfterBlockNumber(max)
-        else
-          deployData
-
-      def updateDeployHistory(state: CasperState, max: Long) =
-        state.copy(deployHistory = state.deployHistory.map(deployData => {
-          updateDeployValidAfterBlock(deployData, max)
-        }))
-
-      for {
-        dag       <- blockDag
-        tipHashes <- estimator(dag)
-        p         <- EstimatorHelper.chooseNonConflicting[F](tipHashes, dag)
-        _ <- Log[F].info(
-              s"${p.size} parents out of ${tipHashes.size} latest blocks will be used."
-            )
-        maxBlockNumber = ProtoUtil.maxBlockNumber(p)
-        /*
-         * This mechanism is a first effort to make life of a deploying party easier.
-         * Instead of expecting the user to guess the current block number we assume that
-         * if no value is given (default: -1) rchain should try to deploy
-         * with the current known max block number.
-         *
-         * TODO make more developer friendly by introducing Option instead of a magic number
-         */
-        _                <- Cell[F, CasperState].modify(state => updateDeployHistory(state, maxBlockNumber))
-        r                <- remDeploys(dag, p, maxBlockNumber)
-        bondedValidators = bonds(p.head).map(_.validator).toSet
-        //We ensure that only the justifications given in the block are those
-        //which are bonded validators in the chosen parent. This is safe because
-        //any latest message not from a bonded validator will not change the
-        //final fork-choice.
-        latestMessages <- dag.latestMessages
-        justifications = toJustification(latestMessages)
-          .filter(j => bondedValidators.contains(j.validator))
-        proposal <- if (r.nonEmpty || p.length > 1) {
-                     createProposal(dag, p, r, justifications, maxBlockNumber)
-                   } else {
-                     CreateBlockStatus.noNewDeploys.pure[F]
-                   }
-        signedBlock <- proposal.mapF(
-                        signBlock(_, dag, publicKey, privateKey, sigAlgorithm, shardId)
-                      )
-      } yield signedBlock
->>>>>>> 94dc540e
     case None => CreateBlockStatus.readOnlyMode.pure[F]
   }
 
