package coop.rchain.casper.util.rholang

import cats.Monad
import cats.effect._
import cats.syntax.all._
import coop.rchain.blockstorage.BlockStore
import coop.rchain.blockstorage.dag.BlockDagRepresentation
import coop.rchain.casper._
import coop.rchain.casper.protocol._
import coop.rchain.casper.util.rholang.RuntimeManager._
import coop.rchain.casper.util.{DagOperations, ProtoUtil}
import coop.rchain.crypto.codec.Base16
import coop.rchain.metrics.Span
import coop.rchain.models.BlockHash.BlockHash
import coop.rchain.models.NormalizerEnv.ToEnvMap
import coop.rchain.models.Validator.Validator
import coop.rchain.models.{BlockMetadata, NormalizerEnv, Par}
import coop.rchain.rholang.interpreter.ParBuilder
import coop.rchain.rholang.interpreter.Runtime.BlockData
import coop.rchain.shared.{Log, LogSource}
import com.google.protobuf.ByteString
import coop.rchain.casper.protocol.ProcessedSystemDeploy.Failed
import coop.rchain.casper.util.rholang.SystemDeployPlayResult.{PlayFailed, PlaySucceeded}
import coop.rchain.crypto.signatures.Signed
import monix.eval.Coeval

object InterpreterUtil {

  implicit private val logSource: LogSource = LogSource(this.getClass)

  def mkTerm[Env](rho: String, normalizerEnv: NormalizerEnv[Env])(
      implicit ev: ToEnvMap[Env]
  ): Either[Throwable, Par] =
    ParBuilder[Coeval].buildNormalizedTerm(rho, normalizerEnv.toEnv).runAttempt

  //Returns (None, checkpoints) if the block's tuplespace hash
  //does not match the computed hash based on the deploys
  def validateBlockCheckpoint[F[_]: Sync: Log: BlockStore: Span](
      block: BlockMessage,
      dag: BlockDagRepresentation[F],
      runtimeManager: RuntimeManager[F]
  ): F[BlockProcessing[Option[StateHash]]] = {
    val incomingPreStateHash = ProtoUtil.preStateHash(block)
    for {
      _                  <- Span[F].mark("before-unsafe-get-parents")
      parents            <- ProtoUtil.getParents(block)
      _                  <- Span[F].mark("before-compute-parents-post-state")
      preStateHashEither <- computeParentsPostState(parents, dag, runtimeManager).attempt
      _                  <- Log[F].info(s"Computed parents post state for ${PrettyPrinter.buildString(block)}.")
      result <- preStateHashEither match {
                 case Left(ex) =>
                   BlockStatus.exception(ex).asLeft[Option[StateHash]].pure
                 case Right(computedPreStateHash) =>
                   if (incomingPreStateHash == computedPreStateHash) {
                     for {
                       replayResult <- replayBlock(incomingPreStateHash, block, dag, runtimeManager)
                       result       <- handleErrors(ProtoUtil.postStateHash(block), replayResult)
                     } yield result
                   } else {
                     //TODO at this point we may just as well terminate the replay, there's no way it will succeed.
                     Log[F]
                       .warn(
                         s"Computed pre-state hash ${PrettyPrinter.buildString(computedPreStateHash)} does not equal block's pre-state hash ${PrettyPrinter
                           .buildString(incomingPreStateHash)}"
                       )
                       .as(none[StateHash].asRight[BlockError])
                   }
               }
    } yield result
  }

  private def replayBlock[F[_]: Sync: Log: BlockStore: Span](
      initialStateHash: StateHash,
      block: BlockMessage,
      dag: BlockDagRepresentation[F],
      runtimeManager: RuntimeManager[F]
  ): F[Either[ReplayFailure, StateHash]] = {
    val internalDeploys       = ProtoUtil.deploys(block)
    val internalSystemDeploys = ProtoUtil.systemDeploys(block)
    for {
      invalidBlocksSet <- dag.invalidBlocks
      unseenBlocksSet  <- ProtoUtil.unseenBlockHashes(dag, block)
      seenInvalidBlocksSet = invalidBlocksSet.filterNot(
        block => unseenBlocksSet.contains(block.blockHash)
      ) // TODO: Write test in which switching this to .filter makes it fail
      invalidBlocks = seenInvalidBlocksSet
        .map(block => (block.blockHash, block.sender))
        .toMap
      _         <- Span[F].mark("before-process-pre-state-hash")
      blockData = BlockData.fromBlock(block)
      isGenesis = block.header.parentsHashList.isEmpty
      replayResult <- runtimeManager.replayComputeState(initialStateHash)(
                       internalDeploys,
                       internalSystemDeploys,
                       blockData,
                       invalidBlocks,
                       isGenesis
                     )
    } yield replayResult
  }

  private def handleErrors[F[_]: Sync: Log](
      tsHash: ByteString,
      result: Either[ReplayFailure, StateHash]
  ): F[BlockProcessing[Option[StateHash]]] =
    result.pure.flatMap {
      case Left(status) =>
        status match {
          case InternalError(throwable) =>
            BlockStatus
              .exception(
                new Exception(
                  s"Internal errors encountered while processing deploy: ${throwable.getMessage}"
                )
              )
              .asLeft[Option[StateHash]]
              .pure
          case ReplayStatusMismatch(replayFailed, initialFailed) =>
            Log[F]
              .warn(
                s"Found replay status mismatch; replay failure is $replayFailed and orig failure is $initialFailed"
              )
              .as(none[StateHash].asRight[BlockError])
          case UnusedCOMMEvent(replayException) =>
            Log[F]
              .warn(
                s"Found replay exception: ${replayException.getMessage}"
              )
              .as(none[StateHash].asRight[BlockError])
          case ReplayCostMismatch(initialCost, replayCost) =>
            Log[F]
              .warn(
                s"Found replay cost mismatch: initial deploy cost = $initialCost, replay deploy cost = $replayCost"
              )
              .as(none[StateHash].asRight[BlockError])
          // Restructure errors so that this case is unnecessary
          case SystemDeployErrorMismatch(playMsg, replayMsg) =>
            Log[F]
              .warn(
                s"Found system deploy error mismatch: initial deploy error message = $playMsg, replay deploy error message = $replayMsg"
              )
              .as(none[StateHash].asRight[BlockError])
        }
      case Right(computedStateHash) =>
        if (tsHash == computedStateHash) {
          // state hash in block matches computed hash!
          computedStateHash.some.asRight[BlockError].pure
        } else {
          // state hash in block does not match computed hash -- invalid!
          // return no state hash, do not update the state hash set
          Log[F]
            .warn(
              s"Tuplespace hash ${PrettyPrinter.buildString(tsHash)} does not match computed hash ${PrettyPrinter
                .buildString(computedStateHash)}."
            )
            .as(none[StateHash].asRight[BlockError])
        }
    }

  def computeDeploysCheckpoint[F[_]: Sync: BlockStore: Log: Span](
      parents: Seq[BlockMessage],
      deploys: Seq[Signed[DeployData]],
      systemDeploys: Seq[SystemDeploy],
      dag: BlockDagRepresentation[F],
      runtimeManager: RuntimeManager[F],
      blockData: BlockData,
      invalidBlocks: Map[BlockHash, Validator]
  ): F[(StateHash, StateHash, Seq[ProcessedDeploy], Seq[ProcessedSystemDeploy])] = {
    import shapeless.syntax.std.tuple._
    for {
      nonEmptyParents <- parents.pure
                          .ensure(new IllegalArgumentException("Parents must not be empty"))(
                            _.nonEmpty
                          )
      preStateHash                  <- computeParentsPostState(nonEmptyParents, dag, runtimeManager)
      resultDeploys                 <- runtimeManager.computeState(preStateHash)(deploys, blockData, invalidBlocks)
      (startHash, processedDeploys) = resultDeploys
      resultSystemDeploys <- {
        import cats.instances.list._
        systemDeploys.toList.foldM((startHash, Vector.empty[ProcessedSystemDeploy])) {
          case ((startHash, processedSystemDeploys), sd) =>
            runtimeManager.playSystemDeploy(startHash)(sd) >>= {
              case PlaySucceeded(stateHash, processedSystemDeploy, _) =>
                (stateHash, processedSystemDeploys :+ processedSystemDeploy).pure[F]
              case PlayFailed(Failed(_, errorMsg)) =>
                new Exception("Unexpected system error during play of system deploy: " + errorMsg)
                  .raiseError[F, (StateHash, Vector[ProcessedSystemDeploy])]
            }
        }
      }
      (postStateHash, processedSystemDeploys) = resultSystemDeploys
    } yield (preStateHash, postStateHash, processedDeploys, processedSystemDeploys)
  }

  private def computeParentsPostState[F[_]: Sync: BlockStore: Log: Span](
      parents: Seq[BlockMessage],
      dag: BlockDagRepresentation[F],
      runtimeManager: RuntimeManager[F]
  ): F[StateHash] = {
    val parentTuplespaces =
      parents.map(p => p -> ProtoUtil.postStateHash(p))

    parentTuplespaces match {
      // For genesis, use empty trie's root hash
      case Seq() =>
        runtimeManager.emptyStateHash.pure

      case Seq((_, parentStateHash)) =>
        parentStateHash.pure

      case _ =>
        findLeastEffortParentForReply(parents, dag).flatMap {
          case (leastEfforParentIndex, blockHashesToApply) =>
            replayIntoMergeBlock(
              parents,
              dag,
              runtimeManager,
              parentTuplespaces(leastEfforParentIndex)._2,
              blockHashesToApply
            )
        }
    }
  }

  // In the case of multiple parents we need to apply all of the deploys that have been
  // made in all of the branches of the DAG being merged. This is done by computing uncommon ancestors
  // and applying the deploys in those blocks on top of the initial parent.
  private def replayIntoMergeBlock[F[_]: Sync: BlockStore: Log: Span](
      parents: Seq[BlockMessage],
      dag: BlockDagRepresentation[F],
      runtimeManager: RuntimeManager[F],
      initStateHash: StateHash,
      blockMetasToApply: Vector[BlockMetadata]
  ): F[StateHash] = {
    import cats.instances.vector._
    for {
      _ <- Span[F].mark("before-compute-parents-post-state-find-multi-parents")
      _ <- Log[F].info(
            s"replayIntoMergeBlock computed number of uncommon ancestors: ${blockMetasToApply.length}"
          )
      _             <- Span[F].mark("before-compute-parents-post-state-get-blocks")
      blocksToApply <- blockMetasToApply.traverse(b => ProtoUtil.getBlock(b.blockHash))
      _             <- Span[F].mark("before-compute-parents-post-state-replay")
      replayResult <- blocksToApply.foldM(initStateHash) { (stateHash, block) =>
                       (for {
                         replayResult <- replayBlock(stateHash, block, dag, runtimeManager)
                       } yield replayResult.leftMap[Throwable] { status =>
                         val parentHashes =
                           parents.map(p => Base16.encode(p.blockHash.toByteArray).take(8))
                         new Exception(
                           s"Failed status while computing post state of $parentHashes: $status"
                         )
                       }).rethrow
                     }
    } yield replayResult
  }

<<<<<<< HEAD
  private[rholang] def replayBlock[F[_]: Sync: BlockStore](
      hash: StateHash,
      block: BlockMessage,
      parents: Seq[BlockMessage],
      dag: BlockDagRepresentation[F],
      runtimeManager: RuntimeManager[F]
  ): F[StateHash] = {
    val deploys       = block.body.deploys
    val systemDeploys = block.body.systemDeploys
    val isGenesis     = parents.isEmpty

    (for {
      invalidBlocksSet <- dag.invalidBlocks
      unseenBlocksSet  <- ProtoUtil.unseenBlockHashes(dag, block)
      seenInvalidBlocksSet = invalidBlocksSet.filterNot(
        block => unseenBlocksSet.contains(block.blockHash)
      )
      invalidBlocks = seenInvalidBlocksSet
        .map(block => (block.blockHash, block.sender))
        .toMap
      replayResult <- runtimeManager.replayComputeState(hash)(
                       deploys,
                       systemDeploys,
                       BlockData.fromBlock(block),
                       invalidBlocks,
                       isGenesis //should always be false
                     )
    } yield replayResult.leftMap[Throwable] { status =>
      val parentHashes =
        parents.map(p => Base16.encode(p.blockHash.toByteArray).take(8))
      new Exception(
        s"Failed status while computing post state of $parentHashes: $status"
      )
    }).rethrow
  }

  private[rholang] def findLeastEffortParentForReply[F[_]: Monad](
=======
  private[rholang] def findMultiParentsBlockHashesForReplay[F[_]: Monad](
>>>>>>> 09359edf
      parents: Seq[BlockMessage],
      dag: BlockDagRepresentation[F]
  ): F[(Int, Vector[BlockMetadata])] = {
    import cats.instances.list._
    for {
      parentsMetadata <- parents.toList.traverse(b => dag.lookup(b.blockHash).map(_.get))
      result <- {
        for {
          uncommonAncestors <- DagOperations.uncommonAncestors(parentsMetadata.toVector, dag)
          blocksToApplyByParent = parentsMetadata.indices.map(
            ancestorsOfInitParentIndex =>
              // Filter out blocks that already included by starting from the chosen initial parent
              // as otherwise we will be applying the initial parent's ancestor's twice.
              ancestorsOfInitParentIndex -> uncommonAncestors.filterNot {
                case (_, set) => set.contains(ancestorsOfInitParentIndex)
              }.keys
          )
          (leastEffortParentIndex, blockMetasToApply) = blocksToApplyByParent.minBy(_._2.size)
          // Ensure blocks to apply is topologically sorted to maintain any causal dependencies
        } yield leastEffortParentIndex -> blockMetasToApply.toVector.sorted(
          BlockMetadata.orderingByNum
        )
      }
    } yield result
  }
}<|MERGE_RESOLUTION|>--- conflicted
+++ resolved
@@ -255,47 +255,7 @@
     } yield replayResult
   }
 
-<<<<<<< HEAD
-  private[rholang] def replayBlock[F[_]: Sync: BlockStore](
-      hash: StateHash,
-      block: BlockMessage,
-      parents: Seq[BlockMessage],
-      dag: BlockDagRepresentation[F],
-      runtimeManager: RuntimeManager[F]
-  ): F[StateHash] = {
-    val deploys       = block.body.deploys
-    val systemDeploys = block.body.systemDeploys
-    val isGenesis     = parents.isEmpty
-
-    (for {
-      invalidBlocksSet <- dag.invalidBlocks
-      unseenBlocksSet  <- ProtoUtil.unseenBlockHashes(dag, block)
-      seenInvalidBlocksSet = invalidBlocksSet.filterNot(
-        block => unseenBlocksSet.contains(block.blockHash)
-      )
-      invalidBlocks = seenInvalidBlocksSet
-        .map(block => (block.blockHash, block.sender))
-        .toMap
-      replayResult <- runtimeManager.replayComputeState(hash)(
-                       deploys,
-                       systemDeploys,
-                       BlockData.fromBlock(block),
-                       invalidBlocks,
-                       isGenesis //should always be false
-                     )
-    } yield replayResult.leftMap[Throwable] { status =>
-      val parentHashes =
-        parents.map(p => Base16.encode(p.blockHash.toByteArray).take(8))
-      new Exception(
-        s"Failed status while computing post state of $parentHashes: $status"
-      )
-    }).rethrow
-  }
-
   private[rholang] def findLeastEffortParentForReply[F[_]: Monad](
-=======
-  private[rholang] def findMultiParentsBlockHashesForReplay[F[_]: Monad](
->>>>>>> 09359edf
       parents: Seq[BlockMessage],
       dag: BlockDagRepresentation[F]
   ): F[(Int, Vector[BlockMetadata])] = {
