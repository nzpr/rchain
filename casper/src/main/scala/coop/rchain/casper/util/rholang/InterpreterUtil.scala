package coop.rchain.casper.util.rholang

import coop.rchain.casper.BlockDag
import coop.rchain.casper.PrettyPrinter.buildString
import coop.rchain.casper.protocol._
import coop.rchain.casper.util.{DagOperations, EventConverter, ProtoUtil}
import coop.rchain.models.Par
import coop.rchain.rholang.interpreter.Interpreter
import java.io.StringReader

import cats.{Id, Monad}
import cats.implicits._
import com.google.protobuf.ByteString
import coop.rchain.casper.Estimator.BlockHash
import coop.rchain.casper.util.rholang.RuntimeManager.StateHash
import coop.rchain.rspace.{trace, Checkpoint}
import monix.execution.Scheduler
import scodec.Codec
import coop.rchain.shared.AttemptOps._
import scodec.bits.BitVector

import scala.collection.immutable
<<<<<<< HEAD
=======
import RuntimeManager.DeployError
import coop.rchain.blockstorage.BlockStore
>>>>>>> 9218849b

object InterpreterUtil {

  def mkTerm(s: String): Either[Throwable, Par] =
    Interpreter.buildNormalizedTerm(new StringReader(s)).runAttempt

  //Returns (None, checkpoints) if the block's tuplespace hash
  //does not match the computed hash based on the deploys
<<<<<<< HEAD
  def validateBlockCheckpoint(b: BlockMessage,
                              genesis: BlockMessage,
                              dag: BlockDag,
                              internalMap: Map[BlockHash, BlockMessage],
                              knownStateHashes: Set[StateHash],
                              runtimeManager: RuntimeManager)(
      implicit scheduler: Scheduler): (Option[StateHash], Set[StateHash]) = {
    val tsHash          = ProtoUtil.tuplespace(b)
    val deploys         = ProtoUtil.deploys(b)
    val internalDeploys = deploys.flatMap(ProcessedDeployUtil.toInternal)
    val parents         = ProtoUtil.parents(b).map(internalMap)
    val (possiblePreStateHash, updatedStateHashes) =
      computeParentsPostState(parents, genesis, dag, internalMap, knownStateHashes, runtimeManager)

    possiblePreStateHash.flatMap(runtimeManager.replayComputeState(_, internalDeploys)) match {
      //TODO Log errors somewhere?
      case Left(_) => None -> knownStateHashes

      case Right(computedStateHash) =>
        if (tsHash.contains(computedStateHash)) {
          // state hash in block matches computed hash!
          Some(computedStateHash) -> (updatedStateHashes + computedStateHash)
        } else {
          // state hash in block does not match computed hash -- invalid!
          // return no state hash, do not update the state hash set
          None -> knownStateHashes
        }
    }
  }

  def computeDeploysCheckpoint(parents: Seq[BlockMessage],
                               deploys: Seq[Deploy],
                               genesis: BlockMessage,
                               dag: BlockDag,
                               internalMap: Map[BlockHash, BlockMessage],
                               knownStateHashes: Set[StateHash],
                               runtimeManager: RuntimeManager)(implicit scheduler: Scheduler)
    : (Either[Throwable, (StateHash, Seq[InternalProcessedDeploy])], Set[StateHash]) = {
    val (possiblePreStateHash, updatedStateHashes) =
      computeParentsPostState(parents, genesis, dag, internalMap, knownStateHashes, runtimeManager)

    possiblePreStateHash match {
      case Right(preStateHash) =>
        val (postStateHash, processedDeploys) = runtimeManager.computeState(preStateHash, deploys)
        Right(postStateHash, processedDeploys) -> (updatedStateHashes + postStateHash)

      case Left(err) =>
        Left(err) -> updatedStateHashes
    }
  }

  private def computeParentsPostState(parents: Seq[BlockMessage],
                                      genesis: BlockMessage,
                                      dag: BlockDag,
                                      internalMap: Map[BlockHash, BlockMessage],
                                      knownStateHashes: Set[StateHash],
                                      runtimeManager: RuntimeManager)(
      implicit scheduler: Scheduler): (Either[Throwable, StateHash], Set[StateHash]) = {
    val parentTuplespaces = parents.flatMap(p => ProtoUtil.tuplespace(p).map(p -> _))

    if (parentTuplespaces.isEmpty) {
      //no parents to base off of, so use default
      (Right(runtimeManager.emptyStateHash), knownStateHashes)
=======
  def validateBlockCheckpoint[F[_]: Monad: BlockStore](b: BlockMessage,
                                                       genesis: BlockMessage,
                                                       dag: BlockDag,
                                                       emptyStateHash: StateHash,
                                                       knownStateHashes: Set[StateHash],
                                                       runtimeManager: RuntimeManager)(
      implicit scheduler: Scheduler): F[(Option[StateHash], Set[StateHash])] = {
    val tsHash        = ProtoUtil.tuplespace(b)
    val serializedLog = b.body.fold(Seq.empty[Event])(_.commReductions)
    val log           = serializedLog.map(EventConverter.toRspaceEvent).toList
    for {
      blockCheckpointFromDeploys <- computeBlockCheckpointFromDeploys[F](
                                     b,
                                     genesis,
                                     dag,
                                     emptyStateHash,
                                     knownStateHashes,
                                     runtimeManager.replayComputeState(log))
      (computedCheckpoint, _, updatedStateHashes, cost) = blockCheckpointFromDeploys
      computedStateHash                                 = ByteString.copyFrom(computedCheckpoint.root.bytes.toArray)
      result <- if (tsHash.contains(computedStateHash)) {
                 // state hash in block matches computed hash!
                 (Some(computedStateHash) -> updatedStateHashes).pure[F]
               } else {
                 // state hash in block does not match computed hash -- invalid!
                 // return no state hash, do not update the state hash set
                 (None -> knownStateHashes).pure[F]
               }
    } yield result
  }

  def computeDeploysCheckpoint[F[_]: Monad: BlockStore](
      parents: Seq[BlockMessage],
      deploys: Seq[Deploy],
      genesis: BlockMessage,
      dag: BlockDag,
      emptyStateHash: StateHash,
      knownStateHashes: Set[StateHash],
      computeState: (StateHash,
                     Seq[Deploy]) => Either[DeployError, (Checkpoint, Vector[DeployCost])])
    : F[(Checkpoint, Seq[Event], Set[StateHash], Vector[DeployCost])] =
    for {
      //TODO: Revisit how the deployment cost should be handled for multiparent blocks
      //for time being we ignore the `postStateCost`
      parentsPostState <- computeParentsPostState[F](parents,
                                                     genesis,
                                                     dag,
                                                     emptyStateHash,
                                                     knownStateHashes,
                                                     computeState)
      (postStateHash, mergeLog, updatedStateHashes, postStateCost) = parentsPostState
      Right((postDeploysCheckpoint, deployCost))                   = computeState(postStateHash, deploys)
      postDeploysStateHash                                         = ByteString.copyFrom(postDeploysCheckpoint.root.bytes.toArray)
    } yield
      (postDeploysCheckpoint,
       mergeLog.map(EventConverter.toCasperEvent),
       updatedStateHashes + postDeploysStateHash,
       deployCost)

  private def computeParentsPostState[F[_]: Monad: BlockStore](
      parents: Seq[BlockMessage],
      genesis: BlockMessage,
      dag: BlockDag,
      emptyStateHash: StateHash,
      knownStateHashes: Set[StateHash],
      computeState: (StateHash,
                     Seq[Deploy]) => Either[DeployError, (Checkpoint, Vector[DeployCost])])
    : F[(StateHash, Seq[trace.Event], Set[StateHash], Vector[DeployCost])] = {
    val parentTuplespaces: Seq[(BlockMessage, StateHash)] =
      parents.flatMap(p => ProtoUtil.tuplespace(p).map(p -> _))

    if (parentTuplespaces.isEmpty) {
      //no parents to base off of, so use default
      (emptyStateHash, Seq.empty[trace.Event], knownStateHashes, Vector.empty[DeployCost]).pure[F]
>>>>>>> 9218849b
    } else if (parentTuplespaces.size == 1) {
      //For a single parent we look up its checkpoint
      val parentStateHash = parentTuplespaces.head._2
      assert(
        knownStateHashes.contains(parentStateHash),
<<<<<<< HEAD
        s"We should have already computed parent state hash when we added the parent tuplespace hash ${buildString(parentStateHash)} to our blockDAG."
      )
      (Right(parentStateHash), knownStateHashes)
    } else {
      //In the case of multiple parents we need
      //to apply all of the deploys that have been
      //made in all histories since the greatest
      //common ancestor in order to reach the current
      //state.
      val gca =
        parentTuplespaces
          .map(_._1)
          .reduce(DagOperations.greatestCommonAncestor(_, _, genesis, dag, internalMap))

      val gcaStateHash = ProtoUtil.tuplespace(gca).get
      assert(
        knownStateHashes.contains(gcaStateHash),
        "We should have already computed state hash for GCA when we added the GCA to our blockDAG.")

      // TODO: Have proper merge of tuplespaces instead of recomputing.
      // TODO: Fix so that all search branches reach GCA before quitting
      val deploys = DagOperations
        .bfTraverse[BlockMessage](parentTuplespaces.map(_._1))(
          ProtoUtil.parents(_).iterator.map(internalMap.apply))
        .takeWhile(_ != gca)
        .flatMap(ProtoUtil.deploys(_).reverse)
        .toIndexedSeq
        .reverse
        .flatMap(ProcessedDeployUtil.toInternal)

      runtimeManager.replayComputeState(gcaStateHash, deploys) match {
        case result @ Right(hash) => result -> (knownStateHashes + hash)
        case Left(ex) =>
          Left(new Exception(s"Error computing parent post state: ${ex.getMessage}")) -> knownStateHashes
      }
=======
        "We should have already computed parent state hash when we added the parent to our blockDAG.")
      (parentStateHash, Seq.empty[trace.Event], knownStateHashes, Vector.empty[DeployCost]).pure[F]
    } else {
      for {
        //In the case of multiple parents we need
        //to apply all of the deploys that have been
        //made in all histories since the greatest
        //common ancestor in order to reach the current
        //state.
        gca <- parents.toList.foldM(parents.head) {
                case (gca, parent) =>
                  DagOperations.greatestCommonAncestorF[F](gca, parent, genesis, dag)
              }
        gcaStateHash = ProtoUtil.tuplespace(gca).get

        _ = assert(
          knownStateHashes.contains(gcaStateHash),
          "We should have already computed state hash for GCA when we added the GCA to our blockDAG.")

        // TODO: Fix so that all search branches reach GCA before quitting
        ancestors <- DagOperations
                      .bfTraverseF[F, BlockMessage](parentTuplespaces.map(_._1).toList)(
                        ProtoUtil.unsafeGetParents[F])
                      .toList
        deploys = ancestors
          .takeWhile(_ != gca)
          .flatMap(ProtoUtil.deploys(_).reverse)
          .toIndexedSeq
          .reverse

        //TODO: figure out what casper should do with errors in deploys
        Right((resultStateCheckpoint, deployCost)) = computeState(gcaStateHash, deploys)
        resultStateHash                            = ByteString.copyFrom(resultStateCheckpoint.root.bytes.toArray)
      } yield
        (resultStateHash, resultStateCheckpoint.log, knownStateHashes + resultStateHash, deployCost)
>>>>>>> 9218849b
    }
  }

  private[casper] def computeBlockCheckpointFromDeploys[F[_]: Monad: BlockStore](
      b: BlockMessage,
      genesis: BlockMessage,
      dag: BlockDag,
<<<<<<< HEAD
      internalMap: Map[BlockHash, BlockMessage],
      knownStateHashes: Set[StateHash],
      runtimeManager: RuntimeManager)(implicit scheduler: Scheduler)
    : (Either[Throwable, (StateHash, Seq[InternalProcessedDeploy])], Set[StateHash]) = {
    val parents = ProtoUtil
      .parents(b)
      .map(internalMap.apply)

    val deploys = ProtoUtil.deploys(b).flatMap(_.deploy)

    assert(parents.nonEmpty || (parents.isEmpty && b == genesis),
           "Received a different genesis block.")

    computeDeploysCheckpoint(
      parents,
      deploys,
      genesis,
      dag,
      internalMap,
      knownStateHashes,
      runtimeManager
    )
  }
=======
      emptyStateHash: StateHash,
      knownStateHashes: Set[StateHash],
      computeState: (StateHash,
                     Seq[Deploy]) => Either[DeployError, (Checkpoint, Vector[DeployCost])])
    : F[(Checkpoint, Seq[Event], Set[StateHash], Vector[DeployCost])] =
    for {
      parents <- ProtoUtil.unsafeGetParents[F](b)
      deploys = ProtoUtil.deploys(b)

      _ = assert(parents.nonEmpty || (parents.isEmpty && b == genesis),
                 "Received a different genesis block.")

      deploysCheckpoint <- computeDeploysCheckpoint[F](
                            parents,
                            deploys,
                            genesis,
                            dag,
                            emptyStateHash,
                            knownStateHashes,
                            computeState
                          )
    } yield deploysCheckpoint
>>>>>>> 9218849b
}<|MERGE_RESOLUTION|>--- conflicted
+++ resolved
@@ -1,5 +1,9 @@
 package coop.rchain.casper.util.rholang
 
+import cats.Monad
+import cats.implicits._
+
+import coop.rchain.blockstorage.BlockStore
 import coop.rchain.casper.BlockDag
 import coop.rchain.casper.PrettyPrinter.buildString
 import coop.rchain.casper.protocol._
@@ -8,8 +12,7 @@
 import coop.rchain.rholang.interpreter.Interpreter
 import java.io.StringReader
 
-import cats.{Id, Monad}
-import cats.implicits._
+import cats.Id
 import com.google.protobuf.ByteString
 import coop.rchain.casper.Estimator.BlockHash
 import coop.rchain.casper.util.rholang.RuntimeManager.StateHash
@@ -20,11 +23,6 @@
 import scodec.bits.BitVector
 
 import scala.collection.immutable
-<<<<<<< HEAD
-=======
-import RuntimeManager.DeployError
-import coop.rchain.blockstorage.BlockStore
->>>>>>> 9218849b
 
 object InterpreterUtil {
 
@@ -33,100 +31,34 @@
 
   //Returns (None, checkpoints) if the block's tuplespace hash
   //does not match the computed hash based on the deploys
-<<<<<<< HEAD
-  def validateBlockCheckpoint(b: BlockMessage,
-                              genesis: BlockMessage,
-                              dag: BlockDag,
-                              internalMap: Map[BlockHash, BlockMessage],
-                              knownStateHashes: Set[StateHash],
-                              runtimeManager: RuntimeManager)(
-      implicit scheduler: Scheduler): (Option[StateHash], Set[StateHash]) = {
+  def validateBlockCheckpoint[F[_]: Monad: BlockStore](b: BlockMessage,
+                                                       genesis: BlockMessage,
+                                                       dag: BlockDag,
+                                                       knownStateHashes: Set[StateHash],
+                                                       runtimeManager: RuntimeManager)(
+      implicit scheduler: Scheduler): F[(Option[StateHash], Set[StateHash])] = {
     val tsHash          = ProtoUtil.tuplespace(b)
     val deploys         = ProtoUtil.deploys(b)
     val internalDeploys = deploys.flatMap(ProcessedDeployUtil.toInternal)
-    val parents         = ProtoUtil.parents(b).map(internalMap)
-    val (possiblePreStateHash, updatedStateHashes) =
-      computeParentsPostState(parents, genesis, dag, internalMap, knownStateHashes, runtimeManager)
+    for {
+      parents                                    <- ProtoUtil.unsafeGetParents[F](b)
+      cpps                                       <- computeParentsPostState[F](parents, genesis, dag, knownStateHashes, runtimeManager)
+      (possiblePreStateHash, updatedStateHashes) = cpps
+    } yield
+      possiblePreStateHash.flatMap(runtimeManager.replayComputeState(_, internalDeploys)) match {
+        //TODO Log errors somewhere?
+        case Left(_) => None -> knownStateHashes
 
-    possiblePreStateHash.flatMap(runtimeManager.replayComputeState(_, internalDeploys)) match {
-      //TODO Log errors somewhere?
-      case Left(_) => None -> knownStateHashes
-
-      case Right(computedStateHash) =>
-        if (tsHash.contains(computedStateHash)) {
-          // state hash in block matches computed hash!
-          Some(computedStateHash) -> (updatedStateHashes + computedStateHash)
-        } else {
-          // state hash in block does not match computed hash -- invalid!
-          // return no state hash, do not update the state hash set
-          None -> knownStateHashes
-        }
-    }
-  }
-
-  def computeDeploysCheckpoint(parents: Seq[BlockMessage],
-                               deploys: Seq[Deploy],
-                               genesis: BlockMessage,
-                               dag: BlockDag,
-                               internalMap: Map[BlockHash, BlockMessage],
-                               knownStateHashes: Set[StateHash],
-                               runtimeManager: RuntimeManager)(implicit scheduler: Scheduler)
-    : (Either[Throwable, (StateHash, Seq[InternalProcessedDeploy])], Set[StateHash]) = {
-    val (possiblePreStateHash, updatedStateHashes) =
-      computeParentsPostState(parents, genesis, dag, internalMap, knownStateHashes, runtimeManager)
-
-    possiblePreStateHash match {
-      case Right(preStateHash) =>
-        val (postStateHash, processedDeploys) = runtimeManager.computeState(preStateHash, deploys)
-        Right(postStateHash, processedDeploys) -> (updatedStateHashes + postStateHash)
-
-      case Left(err) =>
-        Left(err) -> updatedStateHashes
-    }
-  }
-
-  private def computeParentsPostState(parents: Seq[BlockMessage],
-                                      genesis: BlockMessage,
-                                      dag: BlockDag,
-                                      internalMap: Map[BlockHash, BlockMessage],
-                                      knownStateHashes: Set[StateHash],
-                                      runtimeManager: RuntimeManager)(
-      implicit scheduler: Scheduler): (Either[Throwable, StateHash], Set[StateHash]) = {
-    val parentTuplespaces = parents.flatMap(p => ProtoUtil.tuplespace(p).map(p -> _))
-
-    if (parentTuplespaces.isEmpty) {
-      //no parents to base off of, so use default
-      (Right(runtimeManager.emptyStateHash), knownStateHashes)
-=======
-  def validateBlockCheckpoint[F[_]: Monad: BlockStore](b: BlockMessage,
-                                                       genesis: BlockMessage,
-                                                       dag: BlockDag,
-                                                       emptyStateHash: StateHash,
-                                                       knownStateHashes: Set[StateHash],
-                                                       runtimeManager: RuntimeManager)(
-      implicit scheduler: Scheduler): F[(Option[StateHash], Set[StateHash])] = {
-    val tsHash        = ProtoUtil.tuplespace(b)
-    val serializedLog = b.body.fold(Seq.empty[Event])(_.commReductions)
-    val log           = serializedLog.map(EventConverter.toRspaceEvent).toList
-    for {
-      blockCheckpointFromDeploys <- computeBlockCheckpointFromDeploys[F](
-                                     b,
-                                     genesis,
-                                     dag,
-                                     emptyStateHash,
-                                     knownStateHashes,
-                                     runtimeManager.replayComputeState(log))
-      (computedCheckpoint, _, updatedStateHashes, cost) = blockCheckpointFromDeploys
-      computedStateHash                                 = ByteString.copyFrom(computedCheckpoint.root.bytes.toArray)
-      result <- if (tsHash.contains(computedStateHash)) {
-                 // state hash in block matches computed hash!
-                 (Some(computedStateHash) -> updatedStateHashes).pure[F]
-               } else {
-                 // state hash in block does not match computed hash -- invalid!
-                 // return no state hash, do not update the state hash set
-                 (None -> knownStateHashes).pure[F]
-               }
-    } yield result
+        case Right(computedStateHash) =>
+          if (tsHash.contains(computedStateHash)) {
+            // state hash in block matches computed hash!
+            Some(computedStateHash) -> (updatedStateHashes + computedStateHash)
+          } else {
+            // state hash in block does not match computed hash -- invalid!
+            // return no state hash, do not update the state hash set
+            None -> knownStateHashes
+          }
+      }
   }
 
   def computeDeploysCheckpoint[F[_]: Monad: BlockStore](
@@ -134,123 +66,78 @@
       deploys: Seq[Deploy],
       genesis: BlockMessage,
       dag: BlockDag,
-      emptyStateHash: StateHash,
       knownStateHashes: Set[StateHash],
-      computeState: (StateHash,
-                     Seq[Deploy]) => Either[DeployError, (Checkpoint, Vector[DeployCost])])
-    : F[(Checkpoint, Seq[Event], Set[StateHash], Vector[DeployCost])] =
+      runtimeManager: RuntimeManager)(implicit scheduler: Scheduler)
+    : F[(Either[Throwable, (StateHash, Seq[InternalProcessedDeploy])], Set[StateHash])] =
     for {
-      //TODO: Revisit how the deployment cost should be handled for multiparent blocks
-      //for time being we ignore the `postStateCost`
-      parentsPostState <- computeParentsPostState[F](parents,
-                                                     genesis,
-                                                     dag,
-                                                     emptyStateHash,
-                                                     knownStateHashes,
-                                                     computeState)
-      (postStateHash, mergeLog, updatedStateHashes, postStateCost) = parentsPostState
-      Right((postDeploysCheckpoint, deployCost))                   = computeState(postStateHash, deploys)
-      postDeploysStateHash                                         = ByteString.copyFrom(postDeploysCheckpoint.root.bytes.toArray)
+      cpps                                       <- computeParentsPostState[F](parents, genesis, dag, knownStateHashes, runtimeManager)
+      (possiblePreStateHash, updatedStateHashes) = cpps
     } yield
-      (postDeploysCheckpoint,
-       mergeLog.map(EventConverter.toCasperEvent),
-       updatedStateHashes + postDeploysStateHash,
-       deployCost)
+      possiblePreStateHash match {
+        case Right(preStateHash) =>
+          val (postStateHash, processedDeploys) = runtimeManager.computeState(preStateHash, deploys)
+          Right(postStateHash, processedDeploys) -> (updatedStateHashes + postStateHash)
 
-  private def computeParentsPostState[F[_]: Monad: BlockStore](
-      parents: Seq[BlockMessage],
-      genesis: BlockMessage,
-      dag: BlockDag,
-      emptyStateHash: StateHash,
-      knownStateHashes: Set[StateHash],
-      computeState: (StateHash,
-                     Seq[Deploy]) => Either[DeployError, (Checkpoint, Vector[DeployCost])])
-    : F[(StateHash, Seq[trace.Event], Set[StateHash], Vector[DeployCost])] = {
-    val parentTuplespaces: Seq[(BlockMessage, StateHash)] =
-      parents.flatMap(p => ProtoUtil.tuplespace(p).map(p -> _))
+        case Left(err) =>
+          Left(err) -> updatedStateHashes
+      }
+
+  private def computeParentsPostState[F[_]: Monad: BlockStore](parents: Seq[BlockMessage],
+                                                               genesis: BlockMessage,
+                                                               dag: BlockDag,
+                                                               knownStateHashes: Set[StateHash],
+                                                               runtimeManager: RuntimeManager)(
+      implicit scheduler: Scheduler): F[(Either[Throwable, StateHash], Set[StateHash])] = {
+    val parentTuplespaces = parents.flatMap(p => ProtoUtil.tuplespace(p).map(p -> _))
 
     if (parentTuplespaces.isEmpty) {
       //no parents to base off of, so use default
-      (emptyStateHash, Seq.empty[trace.Event], knownStateHashes, Vector.empty[DeployCost]).pure[F]
->>>>>>> 9218849b
+      (Right(runtimeManager.emptyStateHash).leftCast[Throwable], knownStateHashes).pure[F]
     } else if (parentTuplespaces.size == 1) {
       //For a single parent we look up its checkpoint
       val parentStateHash = parentTuplespaces.head._2
       assert(
         knownStateHashes.contains(parentStateHash),
-<<<<<<< HEAD
         s"We should have already computed parent state hash when we added the parent tuplespace hash ${buildString(parentStateHash)} to our blockDAG."
       )
-      (Right(parentStateHash), knownStateHashes)
+      (Right(parentStateHash).leftCast[Throwable], knownStateHashes).pure[F]
     } else {
       //In the case of multiple parents we need
       //to apply all of the deploys that have been
       //made in all histories since the greatest
       //common ancestor in order to reach the current
       //state.
-      val gca =
-        parentTuplespaces
-          .map(_._1)
-          .reduce(DagOperations.greatestCommonAncestor(_, _, genesis, dag, internalMap))
-
-      val gcaStateHash = ProtoUtil.tuplespace(gca).get
-      assert(
-        knownStateHashes.contains(gcaStateHash),
-        "We should have already computed state hash for GCA when we added the GCA to our blockDAG.")
-
-      // TODO: Have proper merge of tuplespaces instead of recomputing.
-      // TODO: Fix so that all search branches reach GCA before quitting
-      val deploys = DagOperations
-        .bfTraverse[BlockMessage](parentTuplespaces.map(_._1))(
-          ProtoUtil.parents(_).iterator.map(internalMap.apply))
-        .takeWhile(_ != gca)
-        .flatMap(ProtoUtil.deploys(_).reverse)
-        .toIndexedSeq
-        .reverse
-        .flatMap(ProcessedDeployUtil.toInternal)
-
-      runtimeManager.replayComputeState(gcaStateHash, deploys) match {
-        case result @ Right(hash) => result -> (knownStateHashes + hash)
-        case Left(ex) =>
-          Left(new Exception(s"Error computing parent post state: ${ex.getMessage}")) -> knownStateHashes
-      }
-=======
-        "We should have already computed parent state hash when we added the parent to our blockDAG.")
-      (parentStateHash, Seq.empty[trace.Event], knownStateHashes, Vector.empty[DeployCost]).pure[F]
-    } else {
       for {
-        //In the case of multiple parents we need
-        //to apply all of the deploys that have been
-        //made in all histories since the greatest
-        //common ancestor in order to reach the current
-        //state.
         gca <- parents.toList.foldM(parents.head) {
                 case (gca, parent) =>
                   DagOperations.greatestCommonAncestorF[F](gca, parent, genesis, dag)
               }
+
         gcaStateHash = ProtoUtil.tuplespace(gca).get
-
         _ = assert(
           knownStateHashes.contains(gcaStateHash),
           "We should have already computed state hash for GCA when we added the GCA to our blockDAG.")
 
-        // TODO: Fix so that all search branches reach GCA before quitting
+        // TODO: Have proper merge of tuplespaces instead of recomputing.
         ancestors <- DagOperations
-                      .bfTraverseF[F, BlockMessage](parentTuplespaces.map(_._1).toList)(
-                        ProtoUtil.unsafeGetParents[F])
+                      .bfTraverseF[F, BlockMessage](parentTuplespaces.map(_._1).toList) { block =>
+                        if (block == gca) List.empty[BlockMessage].pure[F]
+                        else ProtoUtil.unsafeGetParents[F](block)
+                      }
+                      .filter(_ != gca) //do not include gca deploys
                       .toList
+
         deploys = ancestors
-          .takeWhile(_ != gca)
-          .flatMap(ProtoUtil.deploys(_).reverse)
+          .flatMap(ProtoUtil.deploys(_).reverse.flatMap(ProcessedDeployUtil.toInternal))
           .toIndexedSeq
           .reverse
 
-        //TODO: figure out what casper should do with errors in deploys
-        Right((resultStateCheckpoint, deployCost)) = computeState(gcaStateHash, deploys)
-        resultStateHash                            = ByteString.copyFrom(resultStateCheckpoint.root.bytes.toArray)
       } yield
-        (resultStateHash, resultStateCheckpoint.log, knownStateHashes + resultStateHash, deployCost)
->>>>>>> 9218849b
+        runtimeManager.replayComputeState(gcaStateHash, deploys) match {
+          case result @ Right(hash) => result -> (knownStateHashes + hash)
+          case Left(ex) =>
+            Left(new Exception(s"Error computing parent post state: ${ex.getMessage}")) -> knownStateHashes
+        }
     }
   }
 
@@ -258,52 +145,24 @@
       b: BlockMessage,
       genesis: BlockMessage,
       dag: BlockDag,
-<<<<<<< HEAD
-      internalMap: Map[BlockHash, BlockMessage],
       knownStateHashes: Set[StateHash],
       runtimeManager: RuntimeManager)(implicit scheduler: Scheduler)
-    : (Either[Throwable, (StateHash, Seq[InternalProcessedDeploy])], Set[StateHash]) = {
-    val parents = ProtoUtil
-      .parents(b)
-      .map(internalMap.apply)
-
-    val deploys = ProtoUtil.deploys(b).flatMap(_.deploy)
-
-    assert(parents.nonEmpty || (parents.isEmpty && b == genesis),
-           "Received a different genesis block.")
-
-    computeDeploysCheckpoint(
-      parents,
-      deploys,
-      genesis,
-      dag,
-      internalMap,
-      knownStateHashes,
-      runtimeManager
-    )
-  }
-=======
-      emptyStateHash: StateHash,
-      knownStateHashes: Set[StateHash],
-      computeState: (StateHash,
-                     Seq[Deploy]) => Either[DeployError, (Checkpoint, Vector[DeployCost])])
-    : F[(Checkpoint, Seq[Event], Set[StateHash], Vector[DeployCost])] =
+    : F[(Either[Throwable, (StateHash, Seq[InternalProcessedDeploy])], Set[StateHash])] =
     for {
       parents <- ProtoUtil.unsafeGetParents[F](b)
-      deploys = ProtoUtil.deploys(b)
+
+      deploys = ProtoUtil.deploys(b).flatMap(_.deploy)
 
       _ = assert(parents.nonEmpty || (parents.isEmpty && b == genesis),
                  "Received a different genesis block.")
 
-      deploysCheckpoint <- computeDeploysCheckpoint[F](
-                            parents,
-                            deploys,
-                            genesis,
-                            dag,
-                            emptyStateHash,
-                            knownStateHashes,
-                            computeState
-                          )
-    } yield deploysCheckpoint
->>>>>>> 9218849b
+      result <- computeDeploysCheckpoint[F](
+                 parents,
+                 deploys,
+                 genesis,
+                 dag,
+                 knownStateHashes,
+                 runtimeManager
+               )
+    } yield result
 }