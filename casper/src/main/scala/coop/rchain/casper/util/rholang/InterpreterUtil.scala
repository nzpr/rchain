package coop.rchain.casper.util.rholang

import cats.Monad
import cats.effect._
import cats.implicits._
import coop.rchain.blockstorage.{BlockDagRepresentation, BlockStore}
import coop.rchain.catscontrib._
import coop.rchain.casper.{BlockException, PrettyPrinter}
import coop.rchain.casper.PrettyPrinter.buildString
import com.google.protobuf.ByteString
import coop.rchain.blockstorage.{BlockMetadata, BlockStore}
import coop.rchain.casper.protocol._
import coop.rchain.casper.util.rholang.RuntimeManager.StateHash
import coop.rchain.casper.util.{DagOperations, ProtoUtil}
import coop.rchain.casper.{BlockException, PrettyPrinter}
import coop.rchain.crypto.codec.Base16
import coop.rchain.models.Par
import coop.rchain.rholang.interpreter.Interpreter
import coop.rchain.rspace.ReplayException
import coop.rchain.shared.{Log, LogSource}
import monix.eval.Task
import monix.eval.TaskLift
import monix.execution.Scheduler

import scala.concurrent.duration._

object InterpreterUtil {

  private implicit val logSource: LogSource = LogSource(this.getClass)

  def mkTerm(rho: String): Either[Throwable, Par] =
    Interpreter.buildNormalizedTerm(rho).runAttempt

  //Returns (None, checkpoints) if the block's tuplespace hash
  //does not match the computed hash based on the deploys
  def validateBlockCheckpoint[F[_]: Sync: Log: BlockStore: TaskLift](
      b: BlockMessage,
      dag: BlockDagRepresentation[F],
      runtimeManager: RuntimeManager
  )(
      implicit scheduler: Scheduler
  ): F[Either[BlockException, Option[StateHash]]] = {
    val preStateHash    = ProtoUtil.preStateHash(b)
    val tsHash          = ProtoUtil.tuplespace(b)
    val deploys         = ProtoUtil.deploys(b)
    val internalDeploys = deploys.flatMap(ProcessedDeployUtil.toInternal)
    val timestamp       = Some(b.header.get.timestamp) // TODO: Ensure header exists through type
    for {
      parents <- ProtoUtil.unsafeGetParents[F](b)
      possiblePreStateHash <- computeParentsPostState[F](
                               parents,
                               dag,
                               runtimeManager,
                               timestamp
                             )
      result <- processPossiblePreStateHash[F](
                 runtimeManager,
                 preStateHash,
                 tsHash,
                 internalDeploys,
                 possiblePreStateHash,
                 timestamp
               )
    } yield result
  }

  private def processPossiblePreStateHash[F[_]: Sync: Log: BlockStore: TaskLift](
      runtimeManager: RuntimeManager,
      preStateHash: StateHash,
      tsHash: Option[StateHash],
      internalDeploys: Seq[InternalProcessedDeploy],
      possiblePreStateHash: Either[Throwable, StateHash],
      time: Option[Long]
  )(implicit scheduler: Scheduler): F[Either[BlockException, Option[StateHash]]] =
    possiblePreStateHash match {
      case Left(ex) =>
        Left(BlockException(ex)).rightCast[Option[StateHash]].pure[F]
      case Right(computedPreStateHash) =>
        if (preStateHash == computedPreStateHash) {
          processPreStateHash[F](
            runtimeManager,
            preStateHash,
            tsHash,
            internalDeploys,
            possiblePreStateHash,
            time
          )
        } else {
          Log[F].warn(
            s"Computed pre-state hash ${PrettyPrinter.buildString(computedPreStateHash)} does not equal block's pre-state hash ${PrettyPrinter
              .buildString(preStateHash)}"
          ) *> Right(none[StateHash]).leftCast[BlockException].pure[F]
        }
    }

  private def processPreStateHash[F[_]: Sync: Log: BlockStore: TaskLift](
      runtimeManager: RuntimeManager,
      preStateHash: StateHash,
      tsHash: Option[StateHash],
      internalDeploys: Seq[InternalProcessedDeploy],
      possiblePreStateHash: Either[Throwable, StateHash],
      time: Option[Long]
  )(implicit scheduler: Scheduler): F[Either[BlockException, Option[StateHash]]] =
    (runtimeManager
      .replayComputeState(preStateHash, internalDeploys, time))
      .flatMap { res =>
        res match {
          case Left((Some(deploy), status)) =>
            status match {
              case InternalErrors(exs) =>
                Left(
                  BlockException(
                    new Exception(s"Internal errors encountered while processing ${PrettyPrinter
                      .buildString(deploy)}: ${exs.mkString("\n")}")
                  )
                ).rightCast[Option[StateHash]].pure[F]
              case UserErrors(errors: Vector[Throwable]) =>
                Log[F].warn(s"Found user error(s) ${errors.map(_.getMessage).mkString("\n")}") *> Right(
                  none[StateHash]
                ).leftCast[BlockException].pure[F]
              case ReplayStatusMismatch(replay: DeployStatus, orig: DeployStatus) =>
                Log[F].warn(
                  s"Found replay status mismatch; replay failure is ${replay.isFailed} and orig failure is ${orig.isFailed}"
                ) *> Right(none[StateHash]).leftCast[BlockException].pure[F]
              case UnknownFailure =>
                Log[F].warn(s"Found unknown failure") *> Right(none[StateHash])
                  .leftCast[BlockException]
                  .pure[F]
            }
          case Left((None, status)) =>
            status match {
              case UnusedCommEvent(ex: ReplayException) =>
                Log[F].warn(s"Found unused comm event ${ex.getMessage}") *> Right(none[StateHash])
                  .leftCast[BlockException]
                  .pure[F]
            }
          case Right(computedStateHash) =>
            if (tsHash.contains(computedStateHash)) {
              // state hash in block matches computed hash!
              Right(Option(computedStateHash)).leftCast[BlockException].pure[F]
            } else {
              // state hash in block does not match computed hash -- invalid!
              // return no state hash, do not update the state hash set
              Log[F].warn(
                s"Tuplespace hash ${tsHash.getOrElse(ByteString.EMPTY)} does not match computed hash $computedStateHash."
              ) *> Right(none[StateHash]).leftCast[BlockException].pure[F]

            }
        }
      }

  def computeDeploysCheckpoint[F[_]: Monad: BlockStore](
      parents: Seq[BlockMessage],
      deploys: Seq[Deploy],
      dag: BlockDagRepresentation[F],
      runtimeManager: RuntimeManager,
      time: Option[Long] = None
  )(
      implicit scheduler: Scheduler
  ): F[Either[Throwable, (StateHash, StateHash, Seq[InternalProcessedDeploy])]] =
    for {
      possiblePreStateHash <- computeParentsPostState[F](parents, dag, runtimeManager, time)
    } yield
      possiblePreStateHash match {
        case Right(preStateHash) =>
          val (postStateHash, processedDeploys) =
            runtimeManager.computeState(preStateHash, deploys, time).runSyncUnsafe(Duration.Inf)
          Right(preStateHash, postStateHash, processedDeploys)
        case Left(err) =>
          Left(err)
      }

  private def computeParentsPostState[F[_]: Monad: BlockStore](
      parents: Seq[BlockMessage],
      dag: BlockDagRepresentation[F],
      runtimeManager: RuntimeManager,
      time: Option[Long]
  )(implicit scheduler: Scheduler): F[Either[Throwable, StateHash]] = {
    val parentTuplespaces = parents.flatMap(p => ProtoUtil.tuplespace(p).map(p -> _))

    parentTuplespaces match {
      // For genesis, use empty trie's root hash
      case Seq() =>
        Right(runtimeManager.emptyStateHash).leftCast[Throwable].pure[F]

      case Seq((_, parentStateHash)) =>
        Right(parentStateHash).leftCast[Throwable].pure[F]

<<<<<<< HEAD
      //In the case of multiple parents we need
      //to apply all of the deploys that have been
      //made in all of the branches of the DAG being
      //merged. This is done by computing uncommon ancestors
      //and applying the deploys in those blocks.
      case (initParent, initStateHash) +: _ =>
        dag.deriveOrdering(0L).flatMap { implicit ordering: Ordering[BlockMetadata] => // TODO: Replace with an actual starting number
          for {
            parentsMetadata    <- parents.toList.traverse(b => dag.lookup(b.blockHash).map(_.get))
            indexedParents     = parentsMetadata.toVector
            uncommonAncestors  <- DagOperations.uncommonAncestors[F](indexedParents, dag)
            initParentMetadata <- dag.lookup(initParent.blockHash)
            initIndex          = indexedParents.indexOf(initParentMetadata)
            //filter out blocks that already included by starting from the chosen initParent
            blocksToApply = uncommonAncestors
              .filterNot { case (_, set) => set.contains(initIndex) }
              .keys
              .toVector
              .sorted //ensure blocks to apply is topologically sorted to maintain any causal dependencies
            maybeBlocks <- blocksToApply.traverse(b => BlockStore[F].get(b.blockHash))
            _           = assert(maybeBlocks.forall(_.isDefined))
            blocks      = maybeBlocks.flatten
            deploys     = blocks.flatMap(_.getBody.deploys.flatMap(ProcessedDeployUtil.toInternal))
          } yield
            runtimeManager
              .replayComputeState[Task](initStateHash, deploys, time)
              .runSyncUnsafe(Duration.Inf) match {
              case result @ Right(_) => result.leftCast[Throwable]
              case Left((_, status)) =>
                val parentHashes = parents.map(p => Base16.encode(p.blockHash.toByteArray).take(8))
                Left(
                  new Exception(
                    s"Failed status while computing post state of $parentHashes: $status"
                  )
                )
            }
        }
=======
      case (_, initStateHash) +: _ =>
        computeMultiParentsPostState[F](
          parents,
          dag,
          runtimeManager,
          time,
          initStateHash
        )
>>>>>>> 39f7d0bf
    }
  }

  // In the case of multiple parents we need to apply all of the deploys that have been
  // made in all of the branches of the DAG being merged. This is done by computing uncommon ancestors
  // and applying the deploys in those blocks on top of the initial parent.
  private def computeMultiParentsPostState[F[_]: Monad: BlockStore](
      parents: Seq[BlockMessage],
      dag: BlockDagRepresentation[F],
      runtimeManager: RuntimeManager,
      time: Option[Long],
      initStateHash: StateHash
  )(implicit scheduler: Scheduler): F[Either[Throwable, StateHash]] =
    for {
      parentsMetadata <- parents.toList.traverse(b => dag.lookup(b.blockHash).map(_.get))
      ordering        <- dag.deriveOrdering(0L) // TODO: Replace with an actual starting number
      blockHashesToApply <- {
        implicit val o: Ordering[BlockMetadata] = ordering
        for {
          uncommonAncestors          <- DagOperations.uncommonAncestors[F](parentsMetadata.toVector, dag)
          ancestorsOfInitParentIndex = 0
          // Filter out blocks that already included by starting from the chosen initial parent
          // as otherwise we will be applying the initial parent's ancestor's twice.
          result = uncommonAncestors
            .filterNot { case (_, set) => set.contains(ancestorsOfInitParentIndex) }
            .keys
            .toVector
            .sorted // Ensure blocks to apply is topologically sorted to maintain any causal dependencies
        } yield result
      }
      blocksToApply <- blockHashesToApply.traverse(b => ProtoUtil.unsafeGetBlock[F](b.blockHash))
      deploys       = blocksToApply.flatMap(_.getBody.deploys.flatMap(ProcessedDeployUtil.toInternal))
    } yield
      runtimeManager
        .replayComputeState(initStateHash, deploys, time)
        .runSyncUnsafe(Duration.Inf) match {
        case result @ Right(_) => result.leftCast[Throwable]
        case Left((_, status)) =>
          val parentHashes =
            parents.map(p => Base16.encode(p.blockHash.toByteArray).take(8))
          Left(
            new Exception(
              s"Failed status while computing post state of $parentHashes: $status"
            )
          )
      }

  private[casper] def computeBlockCheckpointFromDeploys[F[_]: Monad: BlockStore](
      b: BlockMessage,
      genesis: BlockMessage,
      dag: BlockDagRepresentation[F],
      runtimeManager: RuntimeManager
  )(
      implicit scheduler: Scheduler
  ): F[Either[Throwable, (StateHash, StateHash, Seq[InternalProcessedDeploy])]] =
    for {
      parents <- ProtoUtil.unsafeGetParents[F](b)

      deploys = ProtoUtil.deploys(b).flatMap(_.deploy)

      _ = assert(
        parents.nonEmpty || (parents.isEmpty && b == genesis),
        "Received a different genesis block."
      )

      result <- computeDeploysCheckpoint[F](
                 parents,
                 deploys,
                 dag,
                 runtimeManager
               )
    } yield result
}<|MERGE_RESOLUTION|>--- conflicted
+++ resolved
@@ -186,45 +186,6 @@
       case Seq((_, parentStateHash)) =>
         Right(parentStateHash).leftCast[Throwable].pure[F]
 
-<<<<<<< HEAD
-      //In the case of multiple parents we need
-      //to apply all of the deploys that have been
-      //made in all of the branches of the DAG being
-      //merged. This is done by computing uncommon ancestors
-      //and applying the deploys in those blocks.
-      case (initParent, initStateHash) +: _ =>
-        dag.deriveOrdering(0L).flatMap { implicit ordering: Ordering[BlockMetadata] => // TODO: Replace with an actual starting number
-          for {
-            parentsMetadata    <- parents.toList.traverse(b => dag.lookup(b.blockHash).map(_.get))
-            indexedParents     = parentsMetadata.toVector
-            uncommonAncestors  <- DagOperations.uncommonAncestors[F](indexedParents, dag)
-            initParentMetadata <- dag.lookup(initParent.blockHash)
-            initIndex          = indexedParents.indexOf(initParentMetadata)
-            //filter out blocks that already included by starting from the chosen initParent
-            blocksToApply = uncommonAncestors
-              .filterNot { case (_, set) => set.contains(initIndex) }
-              .keys
-              .toVector
-              .sorted //ensure blocks to apply is topologically sorted to maintain any causal dependencies
-            maybeBlocks <- blocksToApply.traverse(b => BlockStore[F].get(b.blockHash))
-            _           = assert(maybeBlocks.forall(_.isDefined))
-            blocks      = maybeBlocks.flatten
-            deploys     = blocks.flatMap(_.getBody.deploys.flatMap(ProcessedDeployUtil.toInternal))
-          } yield
-            runtimeManager
-              .replayComputeState[Task](initStateHash, deploys, time)
-              .runSyncUnsafe(Duration.Inf) match {
-              case result @ Right(_) => result.leftCast[Throwable]
-              case Left((_, status)) =>
-                val parentHashes = parents.map(p => Base16.encode(p.blockHash.toByteArray).take(8))
-                Left(
-                  new Exception(
-                    s"Failed status while computing post state of $parentHashes: $status"
-                  )
-                )
-            }
-        }
-=======
       case (_, initStateHash) +: _ =>
         computeMultiParentsPostState[F](
           parents,
@@ -233,7 +194,6 @@
           time,
           initStateHash
         )
->>>>>>> 39f7d0bf
     }
   }
 
@@ -268,7 +228,7 @@
       deploys       = blocksToApply.flatMap(_.getBody.deploys.flatMap(ProcessedDeployUtil.toInternal))
     } yield
       runtimeManager
-        .replayComputeState(initStateHash, deploys, time)
+        .replayComputeState[Task](initStateHash, deploys, time)
         .runSyncUnsafe(Duration.Inf) match {
         case result @ Right(_) => result.leftCast[Throwable]
         case Left((_, status)) =>
