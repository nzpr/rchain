package coop.rchain.casper.genesis

import cats.effect.Sync
import cats.syntax.all._
import com.google.protobuf.ByteString
import coop.rchain.blockstorage.BlockStore
<<<<<<< HEAD
import coop.rchain.blockstorage.dag.BlockDagRepresentation
=======
import coop.rchain.blockstorage.util.io.IOError
import coop.rchain.casper.genesis.Genesis.createGenesisBlock
import coop.rchain.casper.genesis.contracts.{ProofOfStake, Validator}
>>>>>>> a4ab50f1
import coop.rchain.casper.helper.BlockDagStorageFixture
import coop.rchain.casper.protocol.{BlockMessage, Bond}
import coop.rchain.casper.util.rholang.{InterpreterUtil, Resources, RuntimeManager}
import coop.rchain.casper.util.{BondsParser, ProtoUtil, VaultParser}
import coop.rchain.crypto.codec.Base16
import coop.rchain.metrics
import coop.rchain.metrics.{Metrics, NoopSpan, Span}
import coop.rchain.p2p.EffectsTestInstances.{LogStub, LogicalTime}
<<<<<<< HEAD
import coop.rchain.rholang.interpreter.{ReplayRhoRuntime, RhoRuntime}
import coop.rchain.shared.PathOps.RichPath
import org.scalatest.{BeforeAndAfterEach, EitherValues, FlatSpec, Matchers}
import coop.rchain.blockstorage.util.io.IOError
import coop.rchain.casper.{CasperShardConf, CasperSnapshot, OnChainCasperState}
import coop.rchain.casper.genesis.Genesis.createGenesisBlock
import coop.rchain.casper.genesis.contracts.{ProofOfStake, Validator}
import coop.rchain.metrics
import coop.rchain.metrics.{Metrics, NoopSpan, Span}
import coop.rchain.rholang.interpreter.RhoRuntime.RhoHistoryRepository
=======
import coop.rchain.rholang.interpreter.Runtime
import coop.rchain.rspace.syntax.rspaceSyntaxKeyValueStoreManager
import coop.rchain.shared.PathOps.RichPath
>>>>>>> a4ab50f1
import coop.rchain.shared.Time
import monix.eval.Task
import monix.execution.Scheduler.Implicits.global
import org.scalatest.{EitherValues, FlatSpec, Matchers}

import java.io.PrintWriter
import java.nio.file.{Files, Path}

class GenesisTest extends FlatSpec with Matchers with EitherValues with BlockDagStorageFixture {
  import GenesisTest._

  implicit val metricsEff: Metrics[Task] = new metrics.Metrics.MetricsNOP[Task]
  implicit val span: Span[Task]          = NoopSpan[Task]()

  def mkCasperSnapshot[F[_]](dag: BlockDagRepresentation[F]) =
    CasperSnapshot(
      dag,
      ByteString.EMPTY,
      ByteString.EMPTY,
      IndexedSeq.empty,
      List.empty,
      Set.empty,
      Map.empty,
      Set.empty,
      0,
      Map.empty,
      OnChainCasperState(
        CasperShardConf(0, "", "", 0, 0, 0, 0, 0, 0, 0, 0, 0, 0, 0, 0),
        Map.empty,
        Seq.empty
      )
    )

  val validators = Seq(
    "299670c52849f1aa82e8dfe5be872c16b600bf09cc8983e04b903411358f2de6",
    "6bf1b2753501d02d386789506a6d93681d2299c6edfd4455f596b97bc5725968"
  ).zipWithIndex

  val walletAddresses = Seq(
    "0x20356b6fae3a94db5f01bdd45347faFad3dd18ef",
    "0x041e1eec23d118f0c4ffc814d4f415ac3ef3dcff"
  )

  def printBonds(bondsFile: String): Unit = {
    val pw = new PrintWriter(bondsFile)
    pw.println(
      validators
        .map {
          case (v, i) => s"$v $i"
        }
        .mkString("\n")
    )
    pw.close()
  }

  def printWallets(walletsFile: String): Unit = {
    val pw = new PrintWriter(walletsFile)
    val walletsContent =
      walletAddresses.zipWithIndex
        .map {
          case (v, i) => s"$v,$i,0"
        }
        .mkString("\n")
    pw.println(walletsContent)
    pw.close()
  }

  "Genesis.fromInputFiles" should "generate random validators when no bonds file is given" in taskTest(
    withGenResources {
      (
          runtimeManager: RuntimeManager[Task],
          genesisPath: Path,
          log: LogStub[Task],
          time: LogicalTime[Task]
      ) =>
        for {
          _ <- fromInputFiles()(runtimeManager, genesisPath, log, time)
          _ = log.warns.count(
            _.contains(
              "Bonds file was not specified and default bonds file does not exist. Falling back on generating random validators."
            )
          ) should be(1)
        } yield log.infos.count(_.contains("Created validator")) should be(autogenShardSize)
    }
  )

  it should "fail with error when bonds file does not exist" in taskTest(
    withGenResources {
      (
          runtimeManager: RuntimeManager[Task],
          genesisPath: Path,
          log: LogStub[Task],
          time: LogicalTime[Task]
      ) =>
        for {
          genesisAttempt <- fromInputFiles(maybeBondsPath = Some("not/a/real/file"))(
                             runtimeManager,
                             genesisPath,
                             log,
                             time
                           ).attempt
        } yield genesisAttempt.left.value.getMessage should be(
          "Specified bonds file not/a/real/file does not exist"
        )
    }
  )

  it should "fail with error when bonds file cannot be parsed" in taskTest(
    withGenResources {
      (
          runtimeManager: RuntimeManager[Task],
          genesisPath: Path,
          log: LogStub[Task],
          time: LogicalTime[Task]
      ) =>
        val badBondsFile = genesisPath.resolve("misformatted.txt").toString

        val pw = new PrintWriter(badBondsFile)
        pw.println("xzy 1\nabc 123 7")
        pw.close()

        for {
          genesisAttempt <- fromInputFiles(maybeBondsPath = Some(badBondsFile))(
                             runtimeManager,
                             genesisPath,
                             log,
                             time
                           ).attempt
        } yield genesisAttempt.left.value.getMessage should include(
          "misformatted.txt cannot be parsed"
        )
    }
  )

  it should "create a genesis block with the right bonds when a proper bonds file is given" in taskTest(
    withGenResources {
      (
          runtimeManager: RuntimeManager[Task],
          genesisPath: Path,
          log: LogStub[Task],
          time: LogicalTime[Task]
      ) =>
        val bondsFile = genesisPath.resolve("givenBonds.txt").toString
        printBonds(bondsFile)

        for {
          genesis <- fromInputFiles(maybeBondsPath = Some(bondsFile))(
                      runtimeManager,
                      genesisPath,
                      log,
                      time
                    )
          bonds = ProtoUtil.bonds(genesis)
          _     = log.infos.length should be(2)
          result = validators
            .map {
              case (v, i) => Bond(ByteString.copyFrom(Base16.unsafeDecode(v)), i.toLong)
            }
        } yield result.forall(bonds.contains(_)) should be(true)
    }
  )

  it should "create a valid genesis block" in withStorage {
    implicit blockStore => implicit blockDagStorage =>
      withGenResources {
        (
            runtimeManager: RuntimeManager[Task],
            genesisPath: Path,
            log: LogStub[Task],
            time: LogicalTime[Task]
        ) =>
          implicit val logEff = log
          for {
            genesis <- fromInputFiles()(runtimeManager, genesisPath, log, time)
            _       <- BlockStore[Task].put(genesis.blockHash, genesis)
            dag     <- blockDagStorage.getRepresentation
            maybePostGenesisStateHash <- InterpreterUtil
                                          .validateBlockCheckpoint[Task](
                                            genesis,
                                            mkCasperSnapshot(dag),
                                            runtimeManager
                                          )
          } yield maybePostGenesisStateHash should matchPattern { case Right(Some(_)) => }
      }
  }

  it should "detect an existing bonds file in the default location" in taskTest(withGenResources {
    (
        runtimeManager: RuntimeManager[Task],
        genesisPath: Path,
        log: LogStub[Task],
        time: LogicalTime[Task]
    ) =>
      val bondsFile = genesisPath.resolve("bonds.txt").toString
      printBonds(bondsFile)

      for {
        genesis <- fromInputFiles()(runtimeManager, genesisPath, log, time)
        bonds   = ProtoUtil.bonds(genesis)
        _       = log.infos.length should be(3)
        result = validators
          .map {
            case (v, i) => Bond(ByteString.copyFrom(Base16.unsafeDecode(v)), i.toLong)
          }
      } yield result.forall(bonds.contains(_)) should be(true)
  })

  it should "parse the wallets file and create corresponding RevVault-s" ignore {}

}

object GenesisTest {
  def storageLocation  = Files.createTempDirectory(s"casper-genesis-test-runtime-")
  def genesisPath      = Files.createTempDirectory(s"casper-genesis-test-")
  val autogenShardSize = 5
  val rchainShardId    = "root"

  implicit val raiseIOError = IOError.raiseIOErrorThroughSync[Task]
  implicit val log          = new LogStub[Task]

  def fromInputFiles(
      maybeBondsPath: Option[String] = None,
      autogenShardSize: Int = autogenShardSize,
      maybeVaultsPath: Option[String] = None,
      minimumBond: Long = 1L,
      maximumBond: Long = Long.MaxValue,
      epochLength: Int = 10000,
      quarantineLength: Int = 50000,
      numberOfActiveValidators: Int = 100,
      shardId: String = rchainShardId,
      deployTimestamp: Option[Long] = Some(System.currentTimeMillis())
  )(
      implicit runtimeManager: RuntimeManager[Task],
      genesisPath: Path,
      log: LogStub[Task],
      time: LogicalTime[Task]
  ): Task[BlockMessage] =
    for {
      timestamp <- deployTimestamp.fold(Time[Task].currentMillis)(x => x.pure[Task])
      vaults    <- VaultParser.parse[Task](maybeVaultsPath, genesisPath.resolve("wallets.txt"))
      bonds <- BondsParser.parse[Task](
                maybeBondsPath,
                genesisPath.resolve("bonds.txt"),
                autogenShardSize,
                genesisPath
              )
      validators = bonds.toSeq.map(Validator.tupled)
      genesisBlock <- createGenesisBlock(
                       runtimeManager,
                       Genesis(
                         shardId = shardId,
                         timestamp = timestamp,
                         proofOfStake = ProofOfStake(
                           minimumBond = minimumBond,
                           maximumBond = maximumBond,
                           epochLength = epochLength,
                           quarantineLength = quarantineLength,
                           numberOfActiveValidators = numberOfActiveValidators,
                           validators = validators
                         ),
                         vaults = vaults,
                         supply = Long.MaxValue
                       )
                     )
    } yield genesisBlock

  def withRawGenResources(
      body: (
          RhoHistoryRepository[Task],
          (RhoRuntime[Task], ReplayRhoRuntime[Task]),
          Path,
          LogicalTime[Task]
      ) => Task[Unit]
  ): Task[Unit] = {
    val storePath                           = storageLocation
    val gp                                  = genesisPath
    implicit val noopMetrics: Metrics[Task] = new metrics.Metrics.MetricsNOP[Task]
    implicit val span: Span[Task]           = NoopSpan[Task]()
    val time                                = new LogicalTime[Task]

    for {
<<<<<<< HEAD
      r            <- RhoRuntime.setupRSpace[Task](storePath, storageSize)
      rSpacePLay   = r._1
      rSpaceReplay = r._2
      historyRepo  = r._3
      runtimes     <- RhoRuntime.createRuntimes[Task](rSpacePLay, rSpaceReplay, true)
      result       <- body(historyRepo, runtimes, genesisPath, time)
      _            <- runtimes._1.close
      _            <- runtimes._2.close
      _            <- Sync[Task].delay { storePath.recursivelyDelete() }
      _            <- Sync[Task].delay { gp.recursivelyDelete() }
=======
      kvsManager          <- Resources.mkTestRNodeStoreManager[Task](storePath)
      store               <- kvsManager.rSpaceStores
      spaces              <- Runtime.setupRSpace[Task](store)
      (rspace, replay, _) = spaces
      runtime             <- Runtime.createWithEmptyCost((rspace, replay))
      result              <- body(runtime, genesisPath, time)
      _                   <- Sync[Task].delay { storePath.recursivelyDelete() }
      _                   <- Sync[Task].delay { gp.recursivelyDelete() }
>>>>>>> a4ab50f1
    } yield result
  }

  def withGenResources(
      body: (RuntimeManager[Task], Path, LogStub[Task], LogicalTime[Task]) => Task[Unit]
  )(implicit metrics: Metrics[Task], span: Span[Task]): Task[Unit] =
    withRawGenResources {
      implicit val log = new LogStub[Task]
      (
          historyRepo: RhoHistoryRepository[Task],
          runtimes: (RhoRuntime[Task], ReplayRhoRuntime[Task]),
          genesisPath: Path,
          time: LogicalTime[Task]
      ) =>
        RuntimeManager
          .fromRuntimes(runtimes._1, runtimes._2, historyRepo)
          .flatMap(body(_, genesisPath, log, time))
    }

  def taskTest[R](f: Task[R]): R =
    f.runSyncUnsafe()
}<|MERGE_RESOLUTION|>--- conflicted
+++ resolved
@@ -4,13 +4,10 @@
 import cats.syntax.all._
 import com.google.protobuf.ByteString
 import coop.rchain.blockstorage.BlockStore
-<<<<<<< HEAD
-import coop.rchain.blockstorage.dag.BlockDagRepresentation
-=======
 import coop.rchain.blockstorage.util.io.IOError
 import coop.rchain.casper.genesis.Genesis.createGenesisBlock
 import coop.rchain.casper.genesis.contracts.{ProofOfStake, Validator}
->>>>>>> a4ab50f1
+import coop.rchain.blockstorage.dag.BlockDagRepresentation
 import coop.rchain.casper.helper.BlockDagStorageFixture
 import coop.rchain.casper.protocol.{BlockMessage, Bond}
 import coop.rchain.casper.util.rholang.{InterpreterUtil, Resources, RuntimeManager}
@@ -19,8 +16,8 @@
 import coop.rchain.metrics
 import coop.rchain.metrics.{Metrics, NoopSpan, Span}
 import coop.rchain.p2p.EffectsTestInstances.{LogStub, LogicalTime}
-<<<<<<< HEAD
 import coop.rchain.rholang.interpreter.{ReplayRhoRuntime, RhoRuntime}
+import coop.rchain.rspace.syntax.rspaceSyntaxKeyValueStoreManager
 import coop.rchain.shared.PathOps.RichPath
 import org.scalatest.{BeforeAndAfterEach, EitherValues, FlatSpec, Matchers}
 import coop.rchain.blockstorage.util.io.IOError
@@ -30,11 +27,6 @@
 import coop.rchain.metrics
 import coop.rchain.metrics.{Metrics, NoopSpan, Span}
 import coop.rchain.rholang.interpreter.RhoRuntime.RhoHistoryRepository
-=======
-import coop.rchain.rholang.interpreter.Runtime
-import coop.rchain.rspace.syntax.rspaceSyntaxKeyValueStoreManager
-import coop.rchain.shared.PathOps.RichPath
->>>>>>> a4ab50f1
 import coop.rchain.shared.Time
 import monix.eval.Task
 import monix.execution.Scheduler.Implicits.global
@@ -316,27 +308,13 @@
     val time                                = new LogicalTime[Task]
 
     for {
-<<<<<<< HEAD
-      r            <- RhoRuntime.setupRSpace[Task](storePath, storageSize)
-      rSpacePLay   = r._1
-      rSpaceReplay = r._2
-      historyRepo  = r._3
-      runtimes     <- RhoRuntime.createRuntimes[Task](rSpacePLay, rSpaceReplay, true)
-      result       <- body(historyRepo, runtimes, genesisPath, time)
-      _            <- runtimes._1.close
-      _            <- runtimes._2.close
-      _            <- Sync[Task].delay { storePath.recursivelyDelete() }
-      _            <- Sync[Task].delay { gp.recursivelyDelete() }
-=======
-      kvsManager          <- Resources.mkTestRNodeStoreManager[Task](storePath)
-      store               <- kvsManager.rSpaceStores
-      spaces              <- Runtime.setupRSpace[Task](store)
-      (rspace, replay, _) = spaces
-      runtime             <- Runtime.createWithEmptyCost((rspace, replay))
-      result              <- body(runtime, genesisPath, time)
-      _                   <- Sync[Task].delay { storePath.recursivelyDelete() }
-      _                   <- Sync[Task].delay { gp.recursivelyDelete() }
->>>>>>> a4ab50f1
+      kvsManager                   <- Resources.mkTestRNodeStoreManager[Task](storePath)
+      store                        <- kvsManager.rSpaceStores
+      spaces                       <- RhoRuntime.createRuntimes[Task](store)
+      (runtime, replayRuntime, hr) = spaces
+      result                       <- body(hr, (runtime, replayRuntime), genesisPath, time)
+      _                            <- Sync[Task].delay { storePath.recursivelyDelete() }
+      _                            <- Sync[Task].delay { gp.recursivelyDelete() }
     } yield result
   }
 
