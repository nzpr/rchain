--- conflicted
+++ resolved
@@ -17,19 +17,6 @@
     blockDagFunc: BlockDag)
     extends MultiParentCasper[F] {
 
-<<<<<<< HEAD
-      def addBlock(b: BlockMessage): F[BlockStatus]                      = BlockStatus.valid.pure[F]
-      def contains(b: BlockMessage): F[Boolean]                          = false.pure[F]
-      def deploy(r: DeployData): F[Either[Throwable, Unit]]              = Applicative[F].pure(Right(()))
-      def estimator(dag: BlockDag): F[IndexedSeq[BlockMessage]]          = estimatorFunc
-      def createBlock: F[Option[BlockMessage]]                           = Applicative[F].pure[Option[BlockMessage]](None)
-      def blockDag: F[BlockDag]                                          = blockDagFunc
-      def normalizedInitialFault(weights: Map[Validator, Int]): F[Float] = 0f.pure[F]
-      def lastFinalizedBlock: F[BlockMessage]                            = BlockMessage().pure[F]
-      def storageContents(hash: BlockHash): F[String]                    = "".pure[F]
-      def getRuntimeManager: F[Option[RuntimeManager]]                   = none[RuntimeManager].pure[F]
-    }
-=======
   def store: Map[BlockHash, BlockMessage] = blockStore.toMap
 
   def addBlock(b: BlockMessage): F[BlockStatus] =
@@ -39,7 +26,7 @@
     } yield BlockStatus.valid
   def contains(b: BlockMessage): F[Boolean]             = false.pure[F]
   def deploy(r: DeployData): F[Either[Throwable, Unit]] = Applicative[F].pure(Right(()))
-  def estimator: F[IndexedSeq[BlockMessage]] =
+  def estimator(dag: BlockDag): F[IndexedSeq[BlockMessage]] =
     estimatorFunc.pure[F]
   def createBlock: F[Option[BlockMessage]]                           = Applicative[F].pure[Option[BlockMessage]](None)
   def blockDag: F[BlockDag]                                          = blockDagFunc.pure[F]
@@ -62,5 +49,4 @@
   def apply[F[_]: Sync: BlockStore](
       blockStore: Map[BlockHash, BlockMessage]): F[NoOpsCasperEffect[F]] =
     apply(blockStore, Vector(BlockMessage()), BlockDag())
->>>>>>> cdda5562
 }