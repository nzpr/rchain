package coop.rchain.casper.util.rholang

import cats.effect.Resource
import cats.syntax.all._
import cats.{Functor, Id}
import com.google.protobuf.ByteString
import coop.rchain.casper.protocol.ProcessedSystemDeploy.Failed
import coop.rchain.casper.protocol.{DeployData, ProcessedDeploy}
import coop.rchain.casper.syntax._
import coop.rchain.casper.util.rholang.RuntimeManager.StateHash
import coop.rchain.casper.util.rholang.SystemDeployPlayResult.{PlayFailed, PlaySucceeded}
import coop.rchain.casper.util.rholang.SystemDeployReplayResult.{ReplayFailed, ReplaySucceeded}
import coop.rchain.casper.util.rholang.costacc._
import coop.rchain.casper.util.{ConstructDeploy, GenesisBuilder}
import coop.rchain.catscontrib.effect.implicits._
import coop.rchain.crypto.codec.Base16
import coop.rchain.crypto.hash.Blake2b512Random
import coop.rchain.crypto.signatures.Signed
import coop.rchain.metrics.{Metrics, NoopSpan, Span}
import coop.rchain.models.BlockHash.BlockHash
import coop.rchain.models.PCost
import coop.rchain.models.Validator.Validator
import coop.rchain.p2p.EffectsTestInstances.LogicalTime
import coop.rchain.rholang.interpreter
import coop.rchain.rholang.interpreter.SystemProcesses.BlockData
import coop.rchain.rholang.interpreter.accounting.Cost
import coop.rchain.rholang.interpreter.errors.BugFoundError
import coop.rchain.rholang.interpreter.{accounting, ParBuilderUtil}
import coop.rchain.shared.scalatestcontrib.effectTest
import coop.rchain.shared.{Log, Time}
import coop.rchain.{metrics, rholang}
import monix.eval.Task
import monix.execution.Scheduler.Implicits.global
import org.scalatest.{FlatSpec, Matchers}

import scala.concurrent.Await
import scala.concurrent.duration._

class RuntimeManagerTest extends FlatSpec with Matchers {

  implicit val timeF: Time[Task]         = new LogicalTime[Task]
  implicit val log: Log[Task]            = Log.log[Task]
  implicit val metricsEff: Metrics[Task] = new metrics.Metrics.MetricsNOP[Task]
  implicit val noopSpan: Span[Task]      = NoopSpan[Task]()

  val genesisContext = GenesisBuilder.buildGenesis()
  val genesis        = genesisContext.genesisBlock

<<<<<<< HEAD
  val runtimeManagerResource: Resource[Task, RuntimeManager[Task]] = for {
    dirs <- Resources.copyStorage[Task](genesisContext.storageDirectory)
    rm   <- Resources.mkRuntimeManagerAt[Task](dirs.rspaceDir)()
  } yield rm

  val runtimeAndManager: Resource[Task, (interpreter.RhoRuntime[Task], RuntimeManager[Task])] =
    for {
      dirs       <- Resources.copyStorage[Task](genesisContext.storageDirectory)
      runtimes   <- rholang.Resources.mkRuntimesAt[Task](dirs.rspaceDir)()
      histryRepo <- rholang.Resources.mkHistoryReposity(dirs.rspaceDir)
      rm <- Resource.liftF[Task, RuntimeManager[Task]](
             RuntimeManager.fromRuntimes[Task](runtimes._1, runtimes._2, histryRepo)
           )
    } yield (runtimes._1, rm)
=======
  val runtimeManagerResource: Resource[Task, RuntimeManager[Task]] =
    Resources
      .copyStorage[Task](genesisContext.storageDirectory)
      .map(_.storageDir)
      .evalMap(Resources.mkTestRNodeStoreManager[Task])
      .evalMap(Resources.mkRuntimeManagerAt[Task])

  val runtimeAndManager: Resource[Task, (interpreter.Runtime[Task], RuntimeManager[Task])] =
    Resources
      .copyStorage[Task](genesisContext.storageDirectory)
      .map(_.storageDir)
      .evalMap(Resources.mkTestRNodeStoreManager[Task])
      .evalMap(rholang.Resources.mkRuntimeAt[Task](_))
      .evalMap {
        case (runtime, _) =>
          for {
            runtimeManager <- RuntimeManager.fromRuntime[Task](runtime)
          } yield (runtime, runtimeManager)
      }
>>>>>>> a4ab50f1

  private def computeState[F[_]: Functor](
      runtimeManager: RuntimeManager[F],
      deploy: Signed[DeployData],
      stateHash: StateHash
  ): F[(StateHash, ProcessedDeploy)] =
    for {
      res <- runtimeManager.computeState(stateHash)(
              deploy :: Nil,
              Nil,
              BlockData(deploy.data.timestamp, 0, genesisContext.validatorPks.head, 0),
              Map.empty[BlockHash, Validator]
            )
      (hash, Seq(result), _) = res
    } yield (hash, result)

  private def replayComputeState[F[_]: Functor](runtimeManager: RuntimeManager[F])(
      stateHash: StateHash,
      processedDeploy: ProcessedDeploy
  ): F[Either[ReplayFailure, StateHash]] =
    runtimeManager.replayComputeState(stateHash)(
      processedDeploy :: Nil,
      Nil,
      BlockData(
        processedDeploy.deploy.data.timestamp,
        0,
        genesisContext.validatorPks.head,
        0
      ),
      Map.empty[BlockHash, Validator],
      isGenesis = false
    )

  "computeState" should "charge for deploys" in effectTest {
    runtimeManagerResource.use { runtimeManager =>
      val genPostState = genesis.body.state.postStateHash
      val source       = """
                            # new rl(`rho:registry:lookup`), listOpsCh in {
                            #   rl!(`rho:lang:listOps`, *listOpsCh) |
                            #   for(x <- listOpsCh){
                            #     Nil
                            #   }
                            # }
                            #""".stripMargin('#')
      // TODO: Prohibit negative gas prices and gas limits in deploys.
      // TODO: Make minimum maximum yield for deploy parameter of node.
      ConstructDeploy.sourceDeployNowF(source = source, phloLimit = 100000) >>= { deploy =>
        computeState(runtimeManager, deploy, genPostState) >>= {
          case (playStateHash1, processedDeploy) =>
            replayComputeState(runtimeManager)(genPostState, processedDeploy) map {
              case Right(replayStateHash1) =>
                assert(playStateHash1 != genPostState && replayStateHash1 == playStateHash1)
              case Left(replayFailure) => fail(s"Unexpected replay failure: $replayFailure")
            }
        }
      }
    }
  }

  private def compareSuccessfulSystemDeploys[S <: SystemDeploy](
      runtimeManager: RuntimeManager[Task]
  )(startState: StateHash)(
      playSystemDeploy: S,
      replaySystemDeploy: S
  )(resultAssertion: S#Result => Boolean): Task[StateHash] =
    runtimeManager.withRuntime(
      runtime =>
        for {
          _ <- runtime.setBlockData(BlockData(0, 0, genesisContext.validatorPks.head, 0))
          r <- runtime.playSystemDeploy(startState)(playSystemDeploy).attempt >>= {
                case Right(PlaySucceeded(finalPlayStateHash, processedSystemDeploy, playResult)) =>
                  assert(resultAssertion(playResult))
                  runtimeManager.withReplayRuntime(
                    runtime =>
                      for {
                        _ <- runtime.setBlockData(
                              BlockData(0, 0, genesisContext.validatorPks.head, 0)
                            )
                        r <- runtime
                              .replaySystemDeploy(startState)(
                                replaySystemDeploy,
                                processedSystemDeploy
                              )
                              .attempt
                              .map {
                                case Right(Right(systemDeployReplayResult)) =>
                                  systemDeployReplayResult match {
                                    case ReplaySucceeded(finalReplayStateHash, replayResult) =>
                                      assert(finalPlayStateHash == finalReplayStateHash)
                                      assert(playResult == replayResult)
                                      finalReplayStateHash
                                    case ReplayFailed(systemDeployError) =>
                                      fail(
                                        s"Unexpected user error during replay: ${systemDeployError.errorMessage}"
                                      )
                                  }
                                case Right(Left(replayFailure)) =>
                                  fail(s"Unexpected replay failure: $replayFailure")
                                case Left(throwable) =>
                                  fail(
                                    s"Unexpected system error during replay: ${throwable.getMessage}"
                                  )
                              }
                      } yield r
                  )

                case Right(PlayFailed(Failed(_, errorMsg))) =>
                  fail(s"Unexpected user error during play: $errorMsg")
                case Left(throwable) =>
                  fail(s"Unexpected system error during play: ${throwable.getMessage}")
              }
        } yield r
    )

  "PreChargeDeploy" should "reduce user account balance by the correct amount" in effectTest {
    runtimeManagerResource.use { runtimeManager =>
      val userPk = ConstructDeploy.defaultPub
      compareSuccessfulSystemDeploys(runtimeManager)(genesis.body.state.postStateHash)(
        new PreChargeDeploy(
          chargeAmount = 9000000,
          pk = userPk,
          rand = Blake2b512Random(Array(0.toByte))
        ),
        new PreChargeDeploy(
          chargeAmount = 9000000,
          pk = userPk,
          rand = Blake2b512Random(Array(0.toByte))
        )
      )(_ => true) >>= { stateHash0 =>
        compareSuccessfulSystemDeploys(runtimeManager)(stateHash0)(
          new CheckBalance(pk = userPk, rand = Blake2b512Random(Array(1.toByte))),
          new CheckBalance(pk = userPk, rand = Blake2b512Random(Array(1.toByte)))
        )(_ == 0) >>= { stateHash1 =>
          compareSuccessfulSystemDeploys(runtimeManager)(stateHash1)(
            new RefundDeploy(refundAmount = 9000000, Blake2b512Random(Array(2.toByte))),
            new RefundDeploy(refundAmount = 9000000, Blake2b512Random(Array(2.toByte)))
          )(_ => true) >>= { stateHash2 =>
            compareSuccessfulSystemDeploys(runtimeManager)(stateHash2)(
              new CheckBalance(pk = userPk, rand = Blake2b512Random(Array(3.toByte))),
              new CheckBalance(pk = userPk, rand = Blake2b512Random(Array(3.toByte)))
            )(_ == 9000000)
          }
        }
      }
    }
  }

  "closeBlock" should "make epoch change and reward validator" in effectTest {
    runtimeManagerResource.use { runtimeManager =>
      compareSuccessfulSystemDeploys(runtimeManager)(genesis.body.state.postStateHash)(
        new CloseBlockDeploy(
          initialRand = Blake2b512Random(Array(0.toByte))
        ),
        new CloseBlockDeploy(
          initialRand = Blake2b512Random(Array(0.toByte))
        )
      )(_ => true)
    }
  }

  "closeBlock replay" should "fail with different random seed" in {
    an[Exception] should be thrownBy effectTest({
      runtimeManagerResource.use { runtimeManager =>
        compareSuccessfulSystemDeploys(runtimeManager)(genesis.body.state.postStateHash)(
          new CloseBlockDeploy(
            initialRand = Blake2b512Random(Array(0.toByte))
          ),
          new CloseBlockDeploy(
            initialRand = Blake2b512Random(Array(1.toByte))
          )
        )(_ => true)
      }
    })
  }

  "BalanceDeploy" should "compute REV balances" in effectTest {
    runtimeManagerResource.use { runtimeManager =>
      val userPk = ConstructDeploy.defaultPub
      compareSuccessfulSystemDeploys(runtimeManager)(genesis.body.state.postStateHash)(
        new CheckBalance(pk = userPk, rand = Blake2b512Random(Array.empty[Byte])),
        new CheckBalance(pk = userPk, rand = Blake2b512Random(Array.empty[Byte]))
      )(_ == 9000000)
    }
  }

  "computeState" should "capture rholang errors" in effectTest {
    val badRholang = """ for(@x <- @"x"; @y <- @"y"){ @"xy"!(x + y) } | @"x"!(1) | @"y"!("hi") """
    for {
      deploy <- ConstructDeploy.sourceDeployNowF(badRholang)
      result <- runtimeManagerResource.use(
                 computeState(_, deploy, genesis.body.state.postStateHash)
               )
      _ = result._2.isFailed should be(true)
    } yield ()
  }

  "computeState then computeBonds" should "be replayable after-all" in effectTest {

    import cats.instances.vector._

    val gps = genesis.body.state.postStateHash

    val s0 = "@1!(1)"
    val s1 = "@2!(2)"
    val s2 = "for(@a <- @1){ @123!(5 * a) }"

    val deploys0F = Vector(s0, s1, s2).traverse(ConstructDeploy.sourceDeployNowF(_))

    val s3 = "@1!(1)"
    val s4 = "for(@a <- @2){ @456!(5 * a) }"

    val deploys1F = Vector(s3, s4).traverse(ConstructDeploy.sourceDeployNowF(_))

    runtimeManagerResource.use { runtimeManager =>
      for {
        deploys0 <- deploys0F
        deploys1 <- deploys1F
        time     <- timeF.currentMillis
        playStateHash0AndProcessedDeploys0 <- runtimeManager.computeState(gps)(
                                               deploys0.toList,
                                               CloseBlockDeploy(
                                                 SystemDeployUtil
                                                   .generateCloseDeployRandomSeed(
                                                     genesisContext.validatorPks.head,
                                                     0
                                                   )
                                               ) :: Nil,
                                               BlockData(
                                                 time,
                                                 0L,
                                                 genesisContext.validatorPks.head,
                                                 0
                                               ),
                                               Map.empty
                                             )
        (playStateHash0, processedDeploys0, processedSysDeploys0) = playStateHash0AndProcessedDeploys0
        bonds0                                                    <- runtimeManager.computeBonds(playStateHash0)
        replayError0OrReplayStateHash0 <- runtimeManager.replayComputeState(gps)(
                                           processedDeploys0,
                                           processedSysDeploys0,
                                           BlockData(
                                             time,
                                             0L,
                                             genesisContext.validatorPks.head,
                                             0
                                           ),
                                           Map.empty,
                                           isGenesis = false
                                         )
        Right(replayStateHash0) = replayError0OrReplayStateHash0
        _                       = assert(playStateHash0 == replayStateHash0)
        bonds1                  <- runtimeManager.computeBonds(playStateHash0)
        _                       = assert(bonds0 == bonds1)
        playStateHash1AndProcessedDeploys1 <- runtimeManager.computeState(playStateHash0)(
                                               deploys1.toList,
                                               CloseBlockDeploy(
                                                 SystemDeployUtil
                                                   .generateCloseDeployRandomSeed(
                                                     genesisContext.validatorPks.head,
                                                     0
                                                   )
                                               ) :: Nil,
                                               BlockData(
                                                 time,
                                                 0L,
                                                 genesisContext.validatorPks.head,
                                                 0
                                               ),
                                               Map.empty
                                             )
        (playStateHash1, processedDeploys1, processedSysDeploys1) = playStateHash1AndProcessedDeploys1
        bonds2                                                    <- runtimeManager.computeBonds(playStateHash1)
        replayError1OrReplayStateHash1 <- runtimeManager.replayComputeState(playStateHash0)(
                                           processedDeploys1,
                                           processedSysDeploys1,
                                           BlockData(
                                             time,
                                             0L,
                                             genesisContext.validatorPks.head,
                                             0
                                           ),
                                           Map.empty,
                                           isGenesis = false
                                         )
        Right(replayStateHash1) = replayError1OrReplayStateHash1
        _                       = assert(playStateHash1 == replayStateHash1)
        bonds3                  <- runtimeManager.computeBonds(playStateHash1)
        _                       = assert(bonds2 == bonds3)
      } yield ()
    }
  }

  it should "capture rholang parsing errors and charge for parsing" in effectTest {
    val badRholang = """ for(@x <- @"x"; @y <- @"y"){ @"xy"!(x + y) | @"x"!(1) | @"y"!("hi") """
    for {
      deploy <- ConstructDeploy.sourceDeployNowF(badRholang)
      result <- runtimeManagerResource.use(
                 computeState(_, deploy, genesis.body.state.postStateHash)
               )
      _ = result._2.isFailed should be(true)
      _ = result._2.cost.cost shouldEqual accounting.parsingCost(badRholang).value
    } yield ()
  }

  it should "charge for parsing and execution" in effectTest {
    val correctRholang = """ for(@x <- @"x"; @y <- @"y"){ @"xy"!(x + y) | @"x"!(1) | @"y"!(2) }"""

    runtimeAndManager
      .use {
        case (runtime, runtimeManager) => {
          implicit val rand: Blake2b512Random = Blake2b512Random(Array.empty[Byte])
          val initialPhlo                     = Cost.UNSAFE_MAX
          for {
            deploy <- ConstructDeploy.sourceDeployNowF(correctRholang)

            _             <- runtime.cost.set(initialPhlo)
            term          <- ParBuilderUtil.buildNormalizedTerm[Task](deploy.data.term)
            _             <- runtime.inj(term)
            phlosLeft     <- runtime.cost.get
            reductionCost = initialPhlo - phlosLeft

            parsingCost = accounting.parsingCost(correctRholang)

            result <- computeState(runtimeManager, deploy, genesis.body.state.postStateHash)

            _ = result._2.cost.cost shouldEqual (reductionCost + parsingCost).value
          } yield ()
        }
      }
  }

  "captureResult" should "return the value at the specified channel after a rholang computation" in effectTest {
    val purseValue = "37"

    runtimeManagerResource.use { mgr =>
      for {
        deploy0 <- ConstructDeploy.sourceDeployNowF(
                    s"""
                      |new rl(`rho:registry:lookup`), NonNegativeNumberCh in {
                      |  rl!(`rho:lang:nonNegativeNumber`, *NonNegativeNumberCh) |
                      |  for(@(_, NonNegativeNumber) <- NonNegativeNumberCh) {
                      |    @NonNegativeNumber!($purseValue, "nn")
                      |  }
                      |}""".stripMargin
                  )
        result0 <- computeState(mgr, deploy0, genesis.body.state.postStateHash)
        hash    = result0._1
        deploy1 <- ConstructDeploy.sourceDeployNowF(
                    s"""new return in { for(nn <- @"nn"){ nn!("value", *return) } } """
                  )
        result1 <- mgr.captureResults(hash, deploy1)

        _ = result1.size should be(1)
        _ = result1.head should be(ParBuilderUtil.mkTerm(purseValue).right.get)
      } yield ()
    }
  }

  it should "handle multiple results and no results appropriately" in {
    val n           = 8
    val returns     = (1 to n).map(i => s""" return!($i) """).mkString("|")
    val term        = s""" new return in { $returns } """
    val termNoRes   = s""" new x, return in { $returns } """
    val deploy      = ConstructDeploy.sourceDeploy(term, timestamp = 0)
    val deployNoRes = ConstructDeploy.sourceDeploy(termNoRes, timestamp = 0)
    val manyResults =
      runtimeManagerResource
        .use(
          mgr =>
            for {
              hash <- RuntimeManager.emptyStateHashFixed.pure[Task]
              res  <- mgr.captureResults(hash, deploy)
            } yield res
        )
        .runSyncUnsafe(10.seconds)
    val noResults =
      runtimeManagerResource
        .use(
          mgr =>
            for {
              hash <- RuntimeManager.emptyStateHashFixed.pure[Task]
              res  <- mgr.captureResults(hash, deployNoRes)
            } yield res
        )
        .runSyncUnsafe(10.seconds)

    noResults.isEmpty should be(true)

    manyResults.size should be(n)
    (1 to n).forall(i => manyResults.contains(ParBuilderUtil.mkTerm(i.toString).right.get)) should be(
      true
    )
  }

  "captureResult" should "throw error if execution fails" in {
    val term   = s""" new return in { return.undefined() } """
    val deploy = ConstructDeploy.sourceDeploy(term, timestamp = 0)
    val task =
      runtimeManagerResource
        .use(
          mgr =>
            for {
              hash <- RuntimeManager.emptyStateHashFixed.pure[Task]
              res  <- mgr.captureResults(hash, deploy)
            } yield res
        )

    Await.result(task.failed.runToFuture, 1.seconds) shouldBe a[BugFoundError]
  }

  "emptyStateHash" should "not remember previous hot store state" in effectTest {
    implicit val timeEff: LogicalTime[Id] = new LogicalTime[Id]

    val term = ConstructDeploy.basicDeployData[Id](0)

    def run: Task[StateHash] =
      runtimeManagerResource
        .use { m =>
          for {
            hash <- RuntimeManager.emptyStateHashFixed.pure[Task]
            afterHash <- computeState(m, term, genesis.body.state.postStateHash)
                          .map(_ => hash)
          } yield afterHash
        }

    for {
      res            <- run.product(run)
      (hash1, hash2) = res
      _              = hash1 should be(hash2)
    } yield ()
  }

  "computeState" should "be replayed by replayComputeState" in effectTest {
    runtimeManagerResource.use { runtimeManager =>
      for {
        deploy <- ConstructDeploy.sourceDeployNowF(
                   """
                                                            # new deployerId(`rho:rchain:deployerId`),
                                                            #     rl(`rho:registry:lookup`),
                                                            #     revAddressOps(`rho:rev:address`),
                                                            #     revAddressCh,
                                                            #     revVaultCh in {
                                                            #   rl!(`rho:rchain:revVault`, *revVaultCh) |
                                                            #   revAddressOps!("fromDeployerId", *deployerId, *revAddressCh) |
                                                            #   for(@userRevAddress <- revAddressCh; @(_, revVault) <- revVaultCh){
                                                            #     new userVaultCh in {
                                                            #       @revVault!("findOrCreate", userRevAddress, *userVaultCh) |
                                                            #       for(@(true, userVault) <- userVaultCh){
                                                            #         @userVault!("balance", "IGNORE")
                                                            #       }
                                                            #     }
                                                            #   }
                                                            # }
                                                            #""".stripMargin('#')
                 )
        time          <- timeF.currentMillis
        genPostState  = genesis.body.state.postStateHash
        blockData     = BlockData(time, 0L, genesisContext.validatorPks.head, 0)
        invalidBlocks = Map.empty[BlockHash, Validator]
        computeStateResult <- runtimeManager.computeState(genPostState)(
                               deploy :: Nil,
                               CloseBlockDeploy(
                                 SystemDeployUtil.generateCloseDeployRandomSeed(
                                   blockData.sender,
                                   blockData.seqNum
                                 )
                               ) :: Nil,
                               blockData,
                               invalidBlocks
                             )
        (playPostState, processedDeploys, processedSystemDeploys) = computeStateResult
        replayComputeStateResult <- runtimeManager.replayComputeState(genPostState)(
                                     processedDeploys,
                                     processedSystemDeploys,
                                     blockData,
                                     invalidBlocks,
                                     isGenesis = false
                                   )
      } yield {
        replayComputeStateResult match {
          case Right(replayPostState) =>
            assert(playPostState == replayPostState)
          case Left(replayFailure) => fail(s"Found replay failure: ${replayFailure}")
        }
      }
    }
  }

  "computeState" should "charge deploys separately" in effectTest {

    def deployCost(p: Seq[ProcessedDeploy]): Long = p.map(_.cost.cost).sum

    runtimeManagerResource.use { mgr =>
      for {
        deploy0 <- ConstructDeploy.sourceDeployNowF(""" for(@x <- @"w") { @"z"!("Got x") } """)
        deploy1 <- ConstructDeploy.sourceDeployNowF(
                    """ for(@x <- @"x"; @y <- @"y"){ @"xy"!(x + y) | @"x"!(1) | @"y"!(10) } """
                  )
        time          <- timeF.currentMillis
        genPostState  = genesis.body.state.postStateHash
        blockData     = BlockData(time, 0L, genesisContext.validatorPks.head, 0)
        invalidBlocks = Map.empty[BlockHash, Validator]
        firstDeploy <- mgr
                        .computeState(genPostState)(
                          deploy0 :: Nil,
                          CloseBlockDeploy(
                            SystemDeployUtil
                              .generateCloseDeployRandomSeed(blockData.sender, blockData.seqNum)
                          ) :: Nil,
                          blockData,
                          invalidBlocks
                        )
                        .map(_._2)
        secondDeploy <- mgr
                         .computeState(genPostState)(
                           deploy1 :: Nil,
                           CloseBlockDeploy(
                             SystemDeployUtil
                               .generateCloseDeployRandomSeed(blockData.sender, blockData.seqNum)
                           ) :: Nil,
                           blockData,
                           invalidBlocks
                         )
                         .map(_._2)
        compoundDeploy <- mgr
                           .computeState(genPostState)(
                             deploy0 :: deploy1 :: Nil,
                             CloseBlockDeploy(
                               SystemDeployUtil
                                 .generateCloseDeployRandomSeed(blockData.sender, blockData.seqNum)
                             ) :: Nil,
                             blockData,
                             invalidBlocks
                           )
                           .map(_._2)
        _                  = assert(firstDeploy.size == 1)
        _                  = assert(secondDeploy.size == 1)
        _                  = assert(compoundDeploy.size == 2)
        firstDeployCost    = deployCost(firstDeploy)
        secondDeployCost   = deployCost(secondDeploy)
        compoundDeployCost = deployCost(compoundDeploy)
        _                  = assert(firstDeployCost < compoundDeployCost)
        _                  = assert(secondDeployCost < compoundDeployCost)
        _ = assert(
          firstDeployCost == deployCost(
            compoundDeploy.find(_.deploy == firstDeploy.head.deploy).toVector
          )
        )
        _ = assert(
          secondDeployCost == deployCost(
            compoundDeploy.find(_.deploy == secondDeploy.head.deploy).toVector
          )
        )
        _ = assert((firstDeployCost + secondDeployCost) == compoundDeployCost)
      } yield ()
    }
  }

  it should "just work" in effectTest {
    runtimeManagerResource.use { runtimeManager =>
      val genPostState = genesis.body.state.postStateHash
      val source =
        """
          #new d1,d2,d3,d4,d5,d6,d7,d8,d9 in {
          #  contract d1(@depth) = {
          #    if (depth <= 0) {
          #      Nil
          #    } else {
          #      d1!(depth - 1) | d1!(depth - 1) | d1!(depth - 1) | d1!(depth - 1) | d1!(depth - 1) | d1!(depth - 1) | d1!(depth - 1) | d1!(depth - 1) | d1!(depth - 1) | d1!(depth - 1)  }
          #  } |
          #  contract d2(@depth) = {
          #    if (depth <= 0) {
          #      Nil
          #    } else {
          #      d2!(depth - 1) | d2!(depth - 1) | d2!(depth - 1) | d2!(depth - 1) | d2!(depth - 1) | d2!(depth - 1) | d2!(depth - 1) | d2!(depth - 1) | d2!(depth - 1) | d2!(depth - 1)  }
          #  } |
          #  contract d3(@depth) = {
          #    if (depth <= 0) {
          #      Nil
          #    } else {
          #      d3!(depth - 1) | d3!(depth - 1) | d3!(depth - 1) | d3!(depth - 1) | d3!(depth - 1) | d3!(depth - 1) | d3!(depth - 1) | d3!(depth - 1) | d3!(depth - 1) | d3!(depth - 1)  }
          #  } |
          #  contract d4(@depth) = {
          #    if (depth <= 0) {
          #      Nil
          #    } else {
          #      d4!(depth - 1) | d4!(depth - 1) | d4!(depth - 1) | d4!(depth - 1) | d4!(depth - 1) | d4!(depth - 1) | d4!(depth - 1) | d4!(depth - 1) | d4!(depth - 1) | d4!(depth - 1)  }
          #  } |
          #  contract d5(@depth) = {
          #    if (depth <= 0) {
          #      Nil
          #    } else {
          #      d5!(depth - 1) | d5!(depth - 1) | d5!(depth - 1) | d5!(depth - 1) | d5!(depth - 1) | d5!(depth - 1) | d5!(depth - 1) | d5!(depth - 1) | d5!(depth - 1) | d5!(depth - 1)  }
          #  } |
          #  contract d6(@depth) = {
          #    if (depth <= 0) {
          #      Nil
          #    } else {
          #      d6!(depth - 1) | d6!(depth - 1) | d6!(depth - 1) | d6!(depth - 1) | d6!(depth - 1) | d6!(depth - 1) | d6!(depth - 1) | d6!(depth - 1) | d6!(depth - 1) | d6!(depth - 1)  }
          #  } |
          #  contract d7(@depth) = {
          #    if (depth <= 0) {
          #      Nil
          #    } else {
          #      d7!(depth - 1) | d7!(depth - 1) | d7!(depth - 1) | d7!(depth - 1) | d7!(depth - 1) | d7!(depth - 1) | d7!(depth - 1) | d7!(depth - 1) | d7!(depth - 1) | d7!(depth - 1)  }
          #  } |
          #  contract d8(@depth) = {
          #    if (depth <= 0) {
          #      Nil
          #    } else {
          #      d8!(depth - 1) | d8!(depth - 1) | d8!(depth - 1) | d8!(depth - 1) | d8!(depth - 1) | d8!(depth - 1) | d8!(depth - 1) | d8!(depth - 1) | d8!(depth - 1) | d8!(depth - 1) }
          #  } |
          #  contract d9(@depth) = {
          #    if (depth <= 0) {
          #      Nil
          #    } else {
          #      d9!(depth - 1) | d9!(depth - 1) | d9!(depth - 1) | d9!(depth - 1) | d9!(depth - 1) | d9!(depth - 1) | d9!(depth - 1) | d9!(depth - 1) | d9!(depth - 1) | d9!(depth - 1) }
          #  } |
          #  d1!(2) |
          #  d2!(2) |
          #  d3!(2) |
          #  d4!(2) |
          #  d5!(2) |
          #  d6!(2) |
          #  d7!(2) |
          #  d8!(2) |
          #  d9!(2)
          #}
          #""".stripMargin('#')
      ConstructDeploy.sourceDeployNowF(source = source, phloLimit = Int.MaxValue - 2) >>= {
        deploy =>
          computeState(runtimeManager, deploy, genPostState) >>= {
            case (playStateHash1, processedDeploy) =>
              replayComputeState(runtimeManager)(genPostState, processedDeploy) map {
                case Right(replayStateHash1) =>
                  assert(playStateHash1 != genPostState && replayStateHash1 == playStateHash1)
                case Left(replayFailure) => fail(s"Unexpected replay failure: $replayFailure")
              }
          }
      }
    }
  }

  private def invalidReplay(source: String): Task[Either[ReplayFailure, StateHash]] =
    runtimeManagerResource.use { runtimeManager =>
      for {
        deploy        <- ConstructDeploy.sourceDeployNowF(source, phloLimit = 10000)
        time          <- timeF.currentMillis
        genPostState  = genesis.body.state.postStateHash
        blockData     = BlockData(time, 0L, genesisContext.validatorPks.head, 0)
        invalidBlocks = Map.empty[BlockHash, Validator]
        newState <- runtimeManager
                     .computeState(genPostState)(
                       Seq(deploy),
                       Seq(
                         CloseBlockDeploy(
                           SystemDeployUtil
                             .generateCloseDeployRandomSeed(blockData.sender, blockData.seqNum)
                         )
                       ),
                       blockData,
                       invalidBlocks
                     )
        (_, processedDeploys, processedSystemDeploys) = newState
        processedDeploy                               = processedDeploys.head
        processedDeployCost                           = processedDeploy.cost.cost
        invalidProcessedDeploy = processedDeploy.copy(
          cost = PCost(processedDeployCost - 1)
        )
        result <- runtimeManager.replayComputeState(genPostState)(
                   Seq(invalidProcessedDeploy),
                   processedSystemDeploys,
                   blockData,
                   invalidBlocks,
                   isGenesis = false
                 )
      } yield result
    }

  "replayComputeState" should "catch discrepancies in initial and replay cost when no errors are thrown" in effectTest {
    invalidReplay("@0!(0) | for(@0 <- @0){ Nil }").map {
      case Left(ReplayCostMismatch(initialCost, replayCost)) =>
        assert(initialCost == 322L && replayCost == 323L)
      case _ => fail()
    }
  }

  "replayComputeState" should "not catch discrepancies in initial and replay cost when user errors are thrown" in effectTest {
    invalidReplay("@0!(0) | for(@x <- @0){ x.undefined() }").map {
      case Left(ReplayCostMismatch(initialCost, replayCost)) =>
        assert(initialCost == 9999L && replayCost == 10000L)
      case _ => fail()
    }
  }

  // This is additional test for sorting with joins and channels inside joins.
  // - after reverted PR https://github.com/rchain/rchain/pull/2436
  "joins" should "be replayed correctly" in effectTest {
    def hex(bs: ByteString) = Base16.encode(bs.toByteArray)

    val term =
      """
        |new a, b, c, d in {
        |  for (_ <- a; _ <- b) { Nil } |
        |  for (_ <- a; _ <- c) { Nil } |
        |  for (_ <- a; _ <- d) { Nil }
        |}
        |""".stripMargin

    val genPostState = genesis.body.state.postStateHash
    for {
      deploy <- ConstructDeploy.sourceDeployNowF(term)
      result <- runtimeManagerResource.use { rm =>
                 for {
                   time          <- timeF.currentMillis
                   blockData     = BlockData(time, 1L, genesisContext.validatorPks.head, 1)
                   invalidBlocks = Map.empty[BlockHash, Validator]
                   newState <- rm.computeState(genPostState)(
                                Seq(deploy),
                                Seq(),
                                blockData,
                                invalidBlocks
                              )
                   (stateHash, processedDeploys, processedSysDeploys) = newState
                   result <- rm.replayComputeState(genPostState)(
                              processedDeploys,
                              processedSysDeploys,
                              blockData,
                              invalidBlocks,
                              isGenesis = false
                            )
                 } yield (stateHash, result.right.get)
               }
      (playHash, replayHash) = result
      _                      = hex(playHash) shouldBe hex(replayHash)
    } yield ()
  }
}<|MERGE_RESOLUTION|>--- conflicted
+++ resolved
@@ -6,7 +6,9 @@
 import com.google.protobuf.ByteString
 import coop.rchain.casper.protocol.ProcessedSystemDeploy.Failed
 import coop.rchain.casper.protocol.{DeployData, ProcessedDeploy}
+import coop.rchain.casper.storage.RNodeKeyValueStoreManager
 import coop.rchain.casper.syntax._
+import coop.rchain.rspace.syntax._
 import coop.rchain.casper.util.rholang.RuntimeManager.StateHash
 import coop.rchain.casper.util.rholang.SystemDeployPlayResult.{PlayFailed, PlaySucceeded}
 import coop.rchain.casper.util.rholang.SystemDeployReplayResult.{ReplayFailed, ReplaySucceeded}
@@ -25,7 +27,7 @@
 import coop.rchain.rholang.interpreter.SystemProcesses.BlockData
 import coop.rchain.rholang.interpreter.accounting.Cost
 import coop.rchain.rholang.interpreter.errors.BugFoundError
-import coop.rchain.rholang.interpreter.{accounting, ParBuilderUtil}
+import coop.rchain.rholang.interpreter.{accounting, ParBuilderUtil, RhoRuntime}
 import coop.rchain.shared.scalatestcontrib.effectTest
 import coop.rchain.shared.{Log, Time}
 import coop.rchain.{metrics, rholang}
@@ -46,22 +48,6 @@
   val genesisContext = GenesisBuilder.buildGenesis()
   val genesis        = genesisContext.genesisBlock
 
-<<<<<<< HEAD
-  val runtimeManagerResource: Resource[Task, RuntimeManager[Task]] = for {
-    dirs <- Resources.copyStorage[Task](genesisContext.storageDirectory)
-    rm   <- Resources.mkRuntimeManagerAt[Task](dirs.rspaceDir)()
-  } yield rm
-
-  val runtimeAndManager: Resource[Task, (interpreter.RhoRuntime[Task], RuntimeManager[Task])] =
-    for {
-      dirs       <- Resources.copyStorage[Task](genesisContext.storageDirectory)
-      runtimes   <- rholang.Resources.mkRuntimesAt[Task](dirs.rspaceDir)()
-      histryRepo <- rholang.Resources.mkHistoryReposity(dirs.rspaceDir)
-      rm <- Resource.liftF[Task, RuntimeManager[Task]](
-             RuntimeManager.fromRuntimes[Task](runtimes._1, runtimes._2, histryRepo)
-           )
-    } yield (runtimes._1, rm)
-=======
   val runtimeManagerResource: Resource[Task, RuntimeManager[Task]] =
     Resources
       .copyStorage[Task](genesisContext.storageDirectory)
@@ -69,19 +55,15 @@
       .evalMap(Resources.mkTestRNodeStoreManager[Task])
       .evalMap(Resources.mkRuntimeManagerAt[Task])
 
-  val runtimeAndManager: Resource[Task, (interpreter.Runtime[Task], RuntimeManager[Task])] =
-    Resources
-      .copyStorage[Task](genesisContext.storageDirectory)
-      .map(_.storageDir)
-      .evalMap(Resources.mkTestRNodeStoreManager[Task])
-      .evalMap(rholang.Resources.mkRuntimeAt[Task](_))
-      .evalMap {
-        case (runtime, _) =>
-          for {
-            runtimeManager <- RuntimeManager.fromRuntime[Task](runtime)
-          } yield (runtime, runtimeManager)
-      }
->>>>>>> a4ab50f1
+  val runtimeAndManager: Resource[Task, (interpreter.RhoRuntime[Task], RuntimeManager[Task])] =
+    for {
+      dirs                         <- Resources.copyStorage[Task](genesisContext.storageDirectory)
+      kvm                          <- Resource.liftF(RNodeKeyValueStoreManager[Task](dirs.storageDir))
+      rspaceStore                  <- Resource.liftF(kvm.rSpaceStores)
+      runtimes                     <- Resource.liftF(RhoRuntime.createRuntimes[Task](rspaceStore))
+      (runtime, replayRuntime, hr) = runtimes
+      rm                           <- Resource.liftF(RuntimeManager.fromRuntimes[Task](runtime, replayRuntime, hr))
+    } yield (runtime, rm)
 
   private def computeState[F[_]: Functor](
       runtimeManager: RuntimeManager[F],
