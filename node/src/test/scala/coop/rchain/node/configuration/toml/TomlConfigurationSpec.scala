--- conflicted
+++ resolved
@@ -48,7 +48,7 @@
       |approve-genesis-duration = "30min"
       |approve-genesis-interval = "1min"
       |deploy-timestamp = 1
-<<<<<<< HEAD
+      |has-faucet = true
       |
       |[kamon]
       |prometheus = false
@@ -59,9 +59,6 @@
       |port = 14
       |database = "test"
       |
-=======
-      |has-faucet = true
->>>>>>> d2b9ab53
       |""".stripMargin
 
   test("Parse TOML configuration string") {
@@ -112,7 +109,7 @@
     root.validators.flatMap(_.approveGenesisDuration) shouldEqual Some(30.minutes)
     root.validators.flatMap(_.approveGenesisInterval) shouldEqual Some(1.minute)
     root.validators.flatMap(_.deployTimestamp) shouldEqual Some(1)
-<<<<<<< HEAD
+    root.validators.flatMap(_.hasFaucet) shouldEqual Some(true)
 
     // kamon
     root.kamon.flatMap(_.prometheus) shouldEqual Some(false)
@@ -122,9 +119,6 @@
     root.influxDb.flatMap(_.hostname) shouldEqual Some("0.0.0.0")
     root.influxDb.flatMap(_.port) shouldEqual Some(14)
     root.influxDb.flatMap(_.database) shouldEqual Some("test")
-=======
-    root.validators.flatMap(_.hasFaucet) shouldEqual Some(true)
->>>>>>> d2b9ab53
   }
 
 }