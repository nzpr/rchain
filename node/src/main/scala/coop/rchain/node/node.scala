package coop.rchain.node

import java.util.concurrent.TimeUnit

import cats._
import cats.data._
import cats.effect._
import cats.implicits._
import coop.rchain.blockstorage.{BlockStore, LMDBBlockStore}
import coop.rchain.casper.MultiParentCasperRef.MultiParentCasperRef
import coop.rchain.casper.util.comm.CasperPacketHandler
import coop.rchain.casper.util.rholang.RuntimeManager
import coop.rchain.casper.{LastApprovedBlock, MultiParentCasperRef, SafetyOracle}
import coop.rchain.catscontrib.Catscontrib._
import coop.rchain.catscontrib.TaskContrib._
import coop.rchain.catscontrib._
import coop.rchain.comm.CommError.ErrorHandler
import coop.rchain.comm._
import coop.rchain.comm.discovery._
import coop.rchain.comm.protocol.routing._
import coop.rchain.comm.rp.Connect.{ConnectionsCell, RPConfAsk}
import coop.rchain.comm.rp._
import coop.rchain.comm.transport._
import coop.rchain.crypto.codec.Base16
import coop.rchain.metrics.Metrics
import coop.rchain.node.api._
import coop.rchain.node.configuration.Configuration
import coop.rchain.node.diagnostics.{MetricsServer, _}
import coop.rchain.p2p.effects._
import coop.rchain.rholang.interpreter.Runtime
import coop.rchain.shared.ThrowableOps._
import coop.rchain.shared._
import io.grpc.Server
import monix.eval.Task
import monix.execution.Scheduler

import scala.concurrent.duration.{FiniteDuration, MILLISECONDS}
import scala.util.{Failure, Success, Try}

class NodeRuntime(conf: Configuration, host: String)(implicit scheduler: Scheduler) {

  private implicit val logSource: LogSource = LogSource(this.getClass)

  private val maxMessageSize: Int = 100 * 1024 * 1024 // TODO should be part of configuration

  implicit def eiterTrpConfAsk(implicit ev: RPConfAsk[Task]): RPConfAsk[Effect] =
    new EitherTApplicativeAsk[Task, RPConf, CommError]

  private val dataDirFile = conf.server.dataDir.toFile

  if (!dataDirFile.exists()) {
    if (!dataDirFile.mkdir()) {
      println(
        s"The data dir must be a directory and have read and write permissions:\n${dataDirFile.getAbsolutePath}")
      System.exit(-1)
    }
  }

  // Check if data_dir has read/write access
  if (!dataDirFile.isDirectory || !dataDirFile.canRead || !dataDirFile.canWrite) {
    println(
      s"The data dir must be a directory and have read and write permissions:\n${dataDirFile.getAbsolutePath}")
    System.exit(-1)
  }

  println(s"Using data_dir: ${dataDirFile.getAbsolutePath}")

  // Generate certificate if not provided as option or in the data dir
  if (!conf.tls.customCertificateLocation
      && !conf.tls.certificate.toFile.exists()) {
    println(s"No certificate found at path ${conf.tls.certificate}")
    println("Generating a X.509 certificate for the node")

    import coop.rchain.shared.Resources._
    // If there is a private key, use it for the certificate
    if (conf.tls.key.toFile.exists()) {
      println(s"Using secret key ${conf.tls.key}")
      Try(CertificateHelper.readKeyPair(conf.tls.key.toFile)) match {
        case Success(keyPair) =>
          withResource(new java.io.PrintWriter(conf.tls.certificate.toFile)) {
            _.write(CertificatePrinter.print(CertificateHelper.generate(keyPair)))
          }
        case Failure(e) =>
          println(s"Invalid secret key: ${e.getMessage}")
      }
    } else {
      println("Generating a PEM secret key for the node")
      val keyPair = CertificateHelper.generateKeyPair(conf.tls.secureRandomNonBlocking)
      withResource(new java.io.PrintWriter(conf.tls.certificate.toFile)) { pw =>
        pw.write(CertificatePrinter.print(CertificateHelper.generate(keyPair)))
      }
      withResource(new java.io.PrintWriter(conf.tls.key.toFile)) { pw =>
        pw.write(CertificatePrinter.printPrivateKey(keyPair.getPrivate))
      }
    }
  }

  if (!conf.tls.certificate.toFile.exists()) {
    println(s"Certificate file ${conf.tls.certificate} not found")
    System.exit(-1)
  }

  if (!conf.tls.key.toFile.exists()) {
    println(s"Secret key file ${conf.tls.certificate} not found")
    System.exit(-1)
  }

  private val name: String = {
    val publicKey = Try(CertificateHelper.fromFile(conf.tls.certificate.toFile)) match {
      case Success(c) => Some(c.getPublicKey)
      case Failure(e) =>
        println(s"Failed to read the X.509 certificate: ${e.getMessage}")
        System.exit(1)
        None
      case _ => None
    }

    val publicKeyHash = publicKey
      .flatMap(CertificateHelper.publicAddress)
      .map(Base16.encode)

    if (publicKeyHash.isEmpty) {
      println("Certificate must contain a secp256r1 EC Public Key")
      System.exit(1)
    }

    publicKeyHash.get
  }

  import ApplicativeError_._

  /** Configuration */
  private val port              = conf.server.port
  private val address           = s"rnode://$name@$host:$port"
  private val storagePath       = conf.server.dataDir.resolve("rspace")
  private val casperStoragePath = storagePath.resolve("casper")
  private val storageSize       = conf.server.mapSize
  private val inMemoryStore     = conf.server.inMemoryStore
  private val defaultTimeout    = FiniteDuration(conf.server.defaultTimeout.toLong, MILLISECONDS) // TODO remove

  /** Final Effect + helper methods */
  type CommErrT[F[_], A] = EitherT[F, CommError, A]
  type Effect[A]         = CommErrT[Task, A]

  implicit class EitherEffectOps[A](e: Either[CommError, A]) {
    def toEffect: Effect[A] = EitherT[Task, CommError, A](e.pure[Task])
  }
  implicit class TaskEffectOps[A](t: Task[A]) {
    def toEffect: Effect[A] = t.liftM[CommErrT]
  }

  case class Servers(
      grpcServerExternal: Server,
      grpcServerInternal: Server,
      metricsServer: MetricsServer,
      httpServer: HttpServer
  )

  def acquireServers(runtime: Runtime)(
      implicit
      log: Log[Task],
      nodeDiscovery: NodeDiscovery[Task],
      blockStore: BlockStore[Effect],
      oracle: SafetyOracle[Effect],
      multiParentCasperRef: MultiParentCasperRef[Effect],
      nodeCoreMetrics: NodeMetrics[Task],
      jvmMetrics: JvmMetrics[Task]
  ): Effect[Servers] =
    for {
      grpcServerExternal <- GrpcServer.acquireExternalServer[Effect](conf.grpcServer.portExternal)
      grpcServerInternal <- GrpcServer
                             .acquireInternalServer[Effect](conf.grpcServer.portInternal, runtime)
      metricsServer <- MetricsServer.create[Effect](conf.server.metricsPort)
      httpServer    <- HttpServer(conf.server.httpPort).pure[Effect]
    } yield Servers(grpcServerExternal, grpcServerInternal, metricsServer, httpServer)

  def startServers(servers: Servers)(
      implicit
      log: Log[Task],
  ): Effect[Unit] =
    for {
      _ <- servers.httpServer.start.toEffect
      _ <- servers.metricsServer.start.toEffect
      _ <- GrpcServer.start[Effect](servers.grpcServerExternal, servers.grpcServerInternal)
    } yield ()

  def clearResources(servers: Servers, runtime: Runtime, casperRuntime: Runtime)(
      implicit
      time: Time[Task],
      transport: TransportLayer[Task],
      log: Log[Task],
      blockStore: BlockStore[Effect],
      rpConfAsk: RPConfAsk[Task]
  ): Unit =
    (for {
      _   <- log.info("Shutting down gRPC servers...")
      _   <- Task.delay(servers.grpcServerExternal.shutdown())
      _   <- Task.delay(servers.grpcServerInternal.shutdown())
      _   <- log.info("Shutting down transport layer, broadcasting DISCONNECT")
      loc <- rpConfAsk.reader(_.local)
      ts  <- time.currentMillis
<<<<<<< HEAD
      msg = ProtocolHelper.disconnect(loc, ts)
=======
      msg = CommMessages.disconnect(loc)
>>>>>>> 3edb0eac
      _   <- transport.shutdown(msg)
      _   <- log.info("Shutting down metrics server...")
      _   <- Task.delay(servers.metricsServer.stop())
      _   <- log.info("Shutting down HTTP server....")
      _   <- Task.delay(servers.httpServer.stop())
      _   <- log.info("Shutting down interpreter runtime ...")
      _   <- Task.delay(runtime.close)
      _   <- log.info("Shutting down Casper runtime ...")
      _   <- Task.delay(casperRuntime.close)
      _   <- log.info("Bringing BlockStore down ...")
      _   <- blockStore.close().value
      _   <- log.info("Goodbye.")
    } yield ()).unsafeRunSync

  def startReportJvmMetrics(implicit metrics: Metrics[Task],
                            jvmMetrics: JvmMetrics[Task]): Task[Unit] =
    Task.delay {
      import scala.concurrent.duration._
      scheduler.scheduleAtFixedRate(3.seconds, 3.second)(JvmMetrics.report[Task].unsafeRunSync)
    }

  def addShutdownHook(servers: Servers, runtime: Runtime, casperRuntime: Runtime)(
      implicit transport: TransportLayer[Task],
      log: Log[Task],
      time: Time[Task],
      blockStore: BlockStore[Effect],
      rpConfAsk: RPConfAsk[Task]
  ): Task[Unit] =
    Task.delay(sys.addShutdownHook(clearResources(servers, runtime, casperRuntime)))

  private def exit0: Task[Unit] = Task.delay(System.exit(0))

  private def nodeProgram(runtime: Runtime, casperRuntime: Runtime)(
      implicit
      log: Log[Task],
      time: Time[Task],
      rpConfAsk: RPConfAsk[Task],
      metrics: Metrics[Task],
      transport: TransportLayer[Task],
      nodeDiscovery: NodeDiscovery[Task],
      rpConnectons: ConnectionsCell[Task],
      blockStore: BlockStore[Effect],
      oracle: SafetyOracle[Effect],
      packetHandler: PacketHandler[Effect],
      casperConstructor: MultiParentCasperRef[Effect],
      nodeCoreMetrics: NodeMetrics[Task],
      jvmMetrics: JvmMetrics[Task]
  ): Effect[Unit] = {

    val handleCommunication = (pm: Protocol) =>
      NodeDiscovery[Effect].handleCommunications(pm) >>= {
        case NotHandled(_) => HandleMessages.handle[Effect](pm, defaultTimeout)
        case handled       => handled.pure[Effect]
    }

    val info: Effect[Unit] = for {
      _ <- Log[Effect].info(
            s"RChain Node ${BuildInfo.version} (${BuildInfo.gitHeadCommit.getOrElse("commit # unknown")})")
      _ <- if (conf.server.standalone) Log[Effect].info(s"Starting stand-alone node.")
          else Log[Effect].info(s"Starting node that will bootstrap from ${conf.server.bootstrap}")
    } yield ()

    val loop: Effect[Unit] = for {
      _ <- Connect.clearConnections[Effect]
      _ <- Connect.findAndConnect[Effect](Connect.connect[Effect] _)
      _ <- requestApprovedBlock[Effect]
      _ <- time.sleep(5000).toEffect
    } yield ()

    for {
      _       <- info
      servers <- acquireServers(runtime)
      _       <- addShutdownHook(servers, runtime, casperRuntime).toEffect
      _       <- startServers(servers)
      _       <- startReportJvmMetrics.toEffect
      _       <- TransportLayer[Effect].receive(handleCommunication)
      ndFiber <- NodeDiscovery[Task].discover.forever.fork.toEffect
      _       <- Log[Effect].info(s"Listening for traffic on $address.")
<<<<<<< HEAD
      res <- ApplicativeError_[Effect, CommError].attempt(
              if (conf.server.standalone) Log[Effect].info(s"Starting stand-alone node.")
              else
                Connect.connectToBootstrap[Effect](conf.server.bootstrap,
                                                   maxNumOfAttempts = 5,
                                                   defaultTimeout = defaultTimeout))
      _ <- if (res.isRight)
            MonadOps
              .forever[Effect, Int]((i: Int) =>
                                      Connect
                                        .findAndConnect[Effect](defaultTimeout)
                                        .apply(i),
                                    0)
          else ().pure[Effect]
      _ <- exit0.toEffect
=======
      _       <- loop.forever
>>>>>>> 3edb0eac
    } yield ()
  }

  /**
    * Handles unrecoverable errors in program. Those are errors that should not happen in properly
    * configured enviornment and they mean immediate termination of the program
    */
  private def handleUnrecoverableErrors(prog: Effect[Unit])(implicit log: Log[Task]): Effect[Unit] =
    EitherT[Task, CommError, Unit](
      prog.value
        .onErrorHandleWith {
          case th if th.containsMessageWith("Error loading shared library libsodium.so") =>
            Log[Task]
              .error(
                "Libsodium is NOT installed on your system. Please install libsodium (https://github.com/jedisct1/libsodium) and try again.")
          case th =>
            th.getStackTrace.toList.traverse(ste => Log[Task].error(ste.toString))
        } *> exit0.as(Right(())))

<<<<<<< HEAD
  private def timerEff(implicit timerTask: Timer[Task]): Timer[Effect] = new Timer[Effect] {
    override def clockRealTime(unit: TimeUnit): Effect[Long] =
      EitherT.liftF(timerTask.clockRealTime(unit))
    override def clockMonotonic(unit: TimeUnit): Effect[Long] =
      EitherT.liftF(timerTask.clockMonotonic(unit))
    override def sleep(duration: FiniteDuration): Effect[Unit] =
      EitherT.liftF(timerTask.sleep(duration))
    override def shift: Effect[Unit] = EitherT.liftF(timerTask.shift)
  }

  private val syncEffect = SyncInstances.syncEffect[CommError](commError => {
    new Exception(s"CommError: $commError")
  }, e => { UnknownCommError(e.getMessage) })
=======
  private def generateCasperConstructor(runtimeManager: RuntimeManager)(
      implicit
      log: Log[Task],
      time: Time[Task],
      rpConfAsk: RPConfAsk[Task],
      transport: TransportLayer[Task],
      connections: ConnectionsCell[Task],
      blockStore: BlockStore[Effect],
      oracle: SafetyOracle[Effect]): Effect[MultiParentCasperConstructor[Effect]] =
    MultiParentCasperConstructor.fromConfig[Effect, Effect](conf.casper, runtimeManager)

  private def generateCasperPacketHandler(implicit
                                          log: Log[Task],
                                          time: Time[Task],
                                          rpConfAsk: RPConfAsk[Task],
                                          transport: TransportLayer[Task],
                                          connections: ConnectionsCell[Task],
                                          blockStore: BlockStore[Effect],
                                          casperConstructor: MultiParentCasperConstructor[Effect])
    : PeerNode => PartialFunction[Packet, Effect[Option[Packet]]] =
    casperPacketHandler[Effect](_)
>>>>>>> 3edb0eac

  /**
    * Main node entry. It will:
    * 1. set up configurations
    * 2. create instances of typeclasses
    * 3. run the node program.
    */
  val main: Effect[Unit] = for {
    // 1. set up configurations
    local          <- EitherT.fromEither[Task](PeerNode.parse(address))
    defaultTimeout = FiniteDuration(conf.server.defaultTimeout.toLong, MILLISECONDS)
    rpClearConnConf = ClearConnetionsConf(conf.server.maxNumOfConnections,
                                          numOfConnectionsPinged = 10) // TODO read from conf
    // 2. create instances of typeclasses
<<<<<<< HEAD
    rpConfAsk            = effects.rpConfAsk(RPConf(local, defaultTimeout, rpClearConnConf))
    tcpConnections       <- effects.tcpConnections.toEffect
    rpConnections        <- effects.rpConnections.toEffect
    log                  = effects.log
    time                 = effects.time
    timerTask            = Timer[Task]
    metrics              = diagnostics.metrics[Task]
    multiParentCasperRef <- MultiParentCasperRef.of[Effect]
    lab                  <- LastApprovedBlock.of[Task].toEffect
    labEff               = LastApprovedBlock.eitherTLastApprovedBlock[CommError, Task](Monad[Task], lab)
    transport = effects.tcpTransportLayer(host, port, certificateFile, keyFile)(scheduler,
                                                                                tcpConnections,
                                                                                log)
    kademliaRPC = effects.kademliaRPC(local, defaultTimeout)(metrics, transport, time)
=======
    rpConfAsk      = effects.rpConfAsk(RPConf(local, defaultTimeout, rpClearConnConf))
    tcpConnections <- effects.tcpConnections.toEffect
    rpConnections  <- effects.rpConnections.toEffect
    log            = effects.log
    time           = effects.time
    sync = SyncInstances.syncEffect[CommError](commError => {
      new Exception(s"CommError: $commError")
    }, e => { UnknownCommError(e.getMessage) })
    metrics = diagnostics.metrics[Task]
    transport = effects.tcpTransportLayer(host,
                                          port,
                                          conf.tls.certificate,
                                          conf.tls.key,
                                          maxMessageSize)(scheduler, tcpConnections, log)
    kademliaRPC = effects.kademliaRPC(local, defaultTimeout)(metrics, transport)
    initPeer    = if (conf.server.standalone) None else Some(conf.server.bootstrap)
>>>>>>> 3edb0eac
    nodeDiscovery <- effects
                      .nodeDiscovery(local, defaultTimeout)(initPeer)(log,
                                                                      time,
                                                                      metrics,
                                                                      transport,
                                                                      kademliaRPC)
                      .toEffect
    blockStore = LMDBBlockStore.create[Effect](conf.blockstorage)(
      syncEffect,
      Metrics.eitherT(Monad[Task], metrics))
    _              <- blockStore.clear() // FIX-ME replace with a proper casper init when it's available
    oracle         = SafetyOracle.turanOracle[Effect](Applicative[Effect], blockStore)
    runtime        = Runtime.create(storagePath, storageSize, inMemoryStore)
    casperRuntime  = Runtime.create(casperStoragePath, storageSize, inMemoryStore)
    runtimeManager = RuntimeManager.fromRuntime(casperRuntime)
<<<<<<< HEAD
    casperPacketHandler <- CasperPacketHandler
                            .of[Effect](conf.casper, defaultTimeout, runtimeManager, _.value)(
                              labEff,
                              Metrics.eitherT(Monad[Task], metrics),
                              timerEff(timerTask),
                              blockStore,
                              NodeDiscovery.eitherTNodeDiscovery(Monad[Task], nodeDiscovery),
                              TransportLayer.eitherTTransportLayer(Monad[Task], log, transport),
                              ErrorHandler[Effect],
                              eiterTrpConfAsk(rpConfAsk),
                              oracle,
                              Capture[Effect],
                              Sync[Effect],
                              Time.eitherTTime(Monad[Task], time),
                              Log.eitherTLog(Monad[Task], log),
                              multiParentCasperRef,
                              scheduler
                            )
    packetHandler = PacketHandler.pf[Effect](casperPacketHandler.handle)(
      Applicative[Effect],
      Log.eitherTLog(Monad[Task], log),
      ErrorHandler[Effect])
=======
    casperConstructor <- generateCasperConstructor(runtimeManager)(log,
                                                                   time,
                                                                   rpConfAsk,
                                                                   transport,
                                                                   rpConnections,
                                                                   blockStore,
                                                                   oracle)
    cph = generateCasperPacketHandler(log,
                                      time,
                                      rpConfAsk,
                                      transport,
                                      rpConnections,
                                      blockStore,
                                      casperConstructor)
    packetHandler = PacketHandler.pf[Effect](cph)(Applicative[Effect],
                                                  Log.eitherTLog(Monad[Task], log),
                                                  ErrorHandler[Effect])
>>>>>>> 3edb0eac
    nodeCoreMetrics = diagnostics.nodeCoreMetrics[Task]
    jvmMetrics      = diagnostics.jvmMetrics[Task]
    // 3. run the node program.
    program = nodeProgram(runtime, casperRuntime)(
      log,
      time,
      rpConfAsk,
      metrics,
      transport,
      nodeDiscovery,
      rpConnections,
      blockStore,
      oracle,
      packetHandler,
      multiParentCasperRef,
      nodeCoreMetrics,
      jvmMetrics
    )
    _ <- handleUnrecoverableErrors(program)(log)
  } yield ()

}<|MERGE_RESOLUTION|>--- conflicted
+++ resolved
@@ -198,12 +198,7 @@
       _   <- Task.delay(servers.grpcServerInternal.shutdown())
       _   <- log.info("Shutting down transport layer, broadcasting DISCONNECT")
       loc <- rpConfAsk.reader(_.local)
-      ts  <- time.currentMillis
-<<<<<<< HEAD
-      msg = ProtocolHelper.disconnect(loc, ts)
-=======
       msg = CommMessages.disconnect(loc)
->>>>>>> 3edb0eac
       _   <- transport.shutdown(msg)
       _   <- log.info("Shutting down metrics server...")
       _   <- Task.delay(servers.metricsServer.stop())
@@ -269,7 +264,6 @@
     val loop: Effect[Unit] = for {
       _ <- Connect.clearConnections[Effect]
       _ <- Connect.findAndConnect[Effect](Connect.connect[Effect] _)
-      _ <- requestApprovedBlock[Effect]
       _ <- time.sleep(5000).toEffect
     } yield ()
 
@@ -282,25 +276,7 @@
       _       <- TransportLayer[Effect].receive(handleCommunication)
       ndFiber <- NodeDiscovery[Task].discover.forever.fork.toEffect
       _       <- Log[Effect].info(s"Listening for traffic on $address.")
-<<<<<<< HEAD
-      res <- ApplicativeError_[Effect, CommError].attempt(
-              if (conf.server.standalone) Log[Effect].info(s"Starting stand-alone node.")
-              else
-                Connect.connectToBootstrap[Effect](conf.server.bootstrap,
-                                                   maxNumOfAttempts = 5,
-                                                   defaultTimeout = defaultTimeout))
-      _ <- if (res.isRight)
-            MonadOps
-              .forever[Effect, Int]((i: Int) =>
-                                      Connect
-                                        .findAndConnect[Effect](defaultTimeout)
-                                        .apply(i),
-                                    0)
-          else ().pure[Effect]
-      _ <- exit0.toEffect
-=======
       _       <- loop.forever
->>>>>>> 3edb0eac
     } yield ()
   }
 
@@ -320,7 +296,6 @@
             th.getStackTrace.toList.traverse(ste => Log[Task].error(ste.toString))
         } *> exit0.as(Right(())))
 
-<<<<<<< HEAD
   private def timerEff(implicit timerTask: Timer[Task]): Timer[Effect] = new Timer[Effect] {
     override def clockRealTime(unit: TimeUnit): Effect[Long] =
       EitherT.liftF(timerTask.clockRealTime(unit))
@@ -334,29 +309,6 @@
   private val syncEffect = SyncInstances.syncEffect[CommError](commError => {
     new Exception(s"CommError: $commError")
   }, e => { UnknownCommError(e.getMessage) })
-=======
-  private def generateCasperConstructor(runtimeManager: RuntimeManager)(
-      implicit
-      log: Log[Task],
-      time: Time[Task],
-      rpConfAsk: RPConfAsk[Task],
-      transport: TransportLayer[Task],
-      connections: ConnectionsCell[Task],
-      blockStore: BlockStore[Effect],
-      oracle: SafetyOracle[Effect]): Effect[MultiParentCasperConstructor[Effect]] =
-    MultiParentCasperConstructor.fromConfig[Effect, Effect](conf.casper, runtimeManager)
-
-  private def generateCasperPacketHandler(implicit
-                                          log: Log[Task],
-                                          time: Time[Task],
-                                          rpConfAsk: RPConfAsk[Task],
-                                          transport: TransportLayer[Task],
-                                          connections: ConnectionsCell[Task],
-                                          blockStore: BlockStore[Effect],
-                                          casperConstructor: MultiParentCasperConstructor[Effect])
-    : PeerNode => PartialFunction[Packet, Effect[Option[Packet]]] =
-    casperPacketHandler[Effect](_)
->>>>>>> 3edb0eac
 
   /**
     * Main node entry. It will:
@@ -371,7 +323,6 @@
     rpClearConnConf = ClearConnetionsConf(conf.server.maxNumOfConnections,
                                           numOfConnectionsPinged = 10) // TODO read from conf
     // 2. create instances of typeclasses
-<<<<<<< HEAD
     rpConfAsk            = effects.rpConfAsk(RPConf(local, defaultTimeout, rpClearConnConf))
     tcpConnections       <- effects.tcpConnections.toEffect
     rpConnections        <- effects.rpConnections.toEffect
@@ -382,28 +333,13 @@
     multiParentCasperRef <- MultiParentCasperRef.of[Effect]
     lab                  <- LastApprovedBlock.of[Task].toEffect
     labEff               = LastApprovedBlock.eitherTLastApprovedBlock[CommError, Task](Monad[Task], lab)
-    transport = effects.tcpTransportLayer(host, port, certificateFile, keyFile)(scheduler,
-                                                                                tcpConnections,
-                                                                                log)
-    kademliaRPC = effects.kademliaRPC(local, defaultTimeout)(metrics, transport, time)
-=======
-    rpConfAsk      = effects.rpConfAsk(RPConf(local, defaultTimeout, rpClearConnConf))
-    tcpConnections <- effects.tcpConnections.toEffect
-    rpConnections  <- effects.rpConnections.toEffect
-    log            = effects.log
-    time           = effects.time
-    sync = SyncInstances.syncEffect[CommError](commError => {
-      new Exception(s"CommError: $commError")
-    }, e => { UnknownCommError(e.getMessage) })
-    metrics = diagnostics.metrics[Task]
     transport = effects.tcpTransportLayer(host,
                                           port,
                                           conf.tls.certificate,
                                           conf.tls.key,
                                           maxMessageSize)(scheduler, tcpConnections, log)
-    kademliaRPC = effects.kademliaRPC(local, defaultTimeout)(metrics, transport)
+    kademliaRPC = effects.kademliaRPC(local, defaultTimeout)(metrics, transport, time)
     initPeer    = if (conf.server.standalone) None else Some(conf.server.bootstrap)
->>>>>>> 3edb0eac
     nodeDiscovery <- effects
                       .nodeDiscovery(local, defaultTimeout)(initPeer)(log,
                                                                       time,
@@ -419,13 +355,13 @@
     runtime        = Runtime.create(storagePath, storageSize, inMemoryStore)
     casperRuntime  = Runtime.create(casperStoragePath, storageSize, inMemoryStore)
     runtimeManager = RuntimeManager.fromRuntime(casperRuntime)
-<<<<<<< HEAD
     casperPacketHandler <- CasperPacketHandler
                             .of[Effect](conf.casper, defaultTimeout, runtimeManager, _.value)(
                               labEff,
                               Metrics.eitherT(Monad[Task], metrics),
                               timerEff(timerTask),
                               blockStore,
+                              Cell.eitherTCell(Monad[Task], rpConnections),
                               NodeDiscovery.eitherTNodeDiscovery(Monad[Task], nodeDiscovery),
                               TransportLayer.eitherTTransportLayer(Monad[Task], log, transport),
                               ErrorHandler[Effect],
@@ -442,25 +378,6 @@
       Applicative[Effect],
       Log.eitherTLog(Monad[Task], log),
       ErrorHandler[Effect])
-=======
-    casperConstructor <- generateCasperConstructor(runtimeManager)(log,
-                                                                   time,
-                                                                   rpConfAsk,
-                                                                   transport,
-                                                                   rpConnections,
-                                                                   blockStore,
-                                                                   oracle)
-    cph = generateCasperPacketHandler(log,
-                                      time,
-                                      rpConfAsk,
-                                      transport,
-                                      rpConnections,
-                                      blockStore,
-                                      casperConstructor)
-    packetHandler = PacketHandler.pf[Effect](cph)(Applicative[Effect],
-                                                  Log.eitherTLog(Monad[Task], log),
-                                                  ErrorHandler[Effect])
->>>>>>> 3edb0eac
     nodeCoreMetrics = diagnostics.nodeCoreMetrics[Task]
     jvmMetrics      = diagnostics.jvmMetrics[Task]
     // 3. run the node program.
