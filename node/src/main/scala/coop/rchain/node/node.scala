--- conflicted
+++ resolved
@@ -295,20 +295,13 @@
       _       <- addShutdownHook(servers, runtime, casperRuntime).toEffect
       _       <- startServers(servers)
       _       <- startReportJvmMetrics.toEffect
-<<<<<<< HEAD
-      _       <- TransportLayer[Effect].receive(pm => HandleMessages.handle[Effect](pm, defaultTimeout))
-      _       <- NodeDiscovery[Task].discover.executeOn(loopScheduler).start.toEffect
-      _       <- Log[Effect].info(s"Listening for traffic on $address.")
-      _       <- EitherT(Task.defer(loop.forever.value).executeOn(loopScheduler))
-=======
       _ <- TransportLayer[Effect].receive(
             pm => HandleMessages.handle[Effect](pm, defaultTimeout),
             BlobHandler.handleBlob[Effect]
           )
-      _ <- NodeDiscovery[Task].discover.fork.toEffect
+      _ <- NodeDiscovery[Task].discover.executeOn(loopScheduler).start.toEffect
       _ <- Log[Effect].info(s"Listening for traffic on $address.")
-      _ <- loop.forever
->>>>>>> e9ce2a40
+      _ <- EitherT(Task.defer(loop.forever.value).executeOn(loopScheduler))
     } yield ()
   }
 
