package coop.rchain.node.api

import cats.effect.{Concurrent, Sync}
import cats.syntax.all._
import com.google.protobuf.ByteString
import coop.rchain.blockstorage.BlockStore
import coop.rchain.casper.SafetyOracle
import coop.rchain.casper.api.BlockAPI
import coop.rchain.casper.api.BlockAPI.LatestBlockMessageError
import coop.rchain.casper.engine.EngineCell.EngineCell
import coop.rchain.casper.protocol.{BlockInfo, DataWithBlockInfo, DeployData, LightBlockInfo}
import coop.rchain.crypto.PublicKey
import coop.rchain.crypto.codec.Base16
import coop.rchain.crypto.signatures.{SignaturesAlg, Signed}
import coop.rchain.metrics.Span
import coop.rchain.models.GUnforgeable.UnfInstance.{GDeployIdBody, GDeployerIdBody, GPrivateBody}
import coop.rchain.models._
import coop.rchain.node.api.WebApi._
import coop.rchain.shared.Log
import coop.rchain.state.StateManager

trait WebApi[F[_]] {
  def status: F[ApiStatus]

  // Get data to create deploy
  def prepareDeploy(request: Option[PrepareRequest]): F[PrepareResponse]

  // Write data (deploy)
  def deploy(request: DeployRequest): F[String]

  // Read data (listen)
  def listenForDataAtName(request: DataRequest): F[DataResponse]

  // Blocks info

  def lastFinalizedBlock: F[BlockInfo]

  def getBlock(hash: String): F[BlockInfo]

  def getBlocks(depth: Int): F[List[LightBlockInfo]]

  def findDeploy(deployId: String): F[LightBlockInfo]

  def exploratoryDeploy(
      term: String,
      blockHash: Option[String],
      usePreStateHash: Boolean
  ): F[ExploratoryDeployResponse]

  def getBlocksByHeights(startBlockNumber: Long, endBlockNumber: Long): F[List[LightBlockInfo]]

  def isFinalized(hash: String): F[Boolean]
}

object WebApi {

  class WebApiImpl[F[_]: Sync: Concurrent: EngineCell: Log: Span: SafetyOracle: BlockStore](
      apiMaxBlocksLimit: Int,
<<<<<<< HEAD
      stateManager: StateManager[F]
=======
      devMode: Boolean = false
>>>>>>> cf6f2da2
  ) extends WebApi[F] {
    import WebApiSyntax._

    def prepareDeploy(req: Option[PrepareRequest]): F[PrepareResponse] = {
      val seqNumber = BlockAPI
        .getLatestMessage[F]
        .flatMap(_.liftToBlockApiErr)
        .map(_.seqNum)
        .handleError { case _: LatestBlockMessageError => -1 }

      val previewNames = req.fold(List[String]().pure) { r =>
        BlockAPI
          .previewPrivateNames[F](toByteString(r.deployer), r.timestamp, r.nameQty)
          .flatMap(_.liftToBlockApiErr)
          .map(_.map(toHex).toList)
      }

      (previewNames, seqNumber).mapN(PrepareResponse)
    }

    def deploy(request: DeployRequest): F[String] =
      toSignedDeploy(request).flatMap(BlockAPI.deploy(_)).flatMap(_.liftToBlockApiErr)

    def listenForDataAtName(req: DataRequest): F[DataResponse] =
      BlockAPI
        .getListeningNameDataResponse(req.depth, toPar(req), apiMaxBlocksLimit)
        .flatMap(_.liftToBlockApiErr)
        .map(toDataResponse)

    def lastFinalizedBlock: F[BlockInfo] =
      BlockAPI.lastFinalizedBlock[F].flatMap(_.liftToBlockApiErr)

    def getBlock(hash: String): F[BlockInfo] =
      BlockAPI.getBlock[F](hash).flatMap(_.liftToBlockApiErr)

    def getBlocks(depth: Int): F[List[LightBlockInfo]] =
      BlockAPI.getBlocks[F](depth, apiMaxBlocksLimit).flatMap(_.liftToBlockApiErr)

    def findDeploy(deployId: String): F[LightBlockInfo] =
      BlockAPI
        .findDeploy[F](toByteString(deployId))
        .flatMap(_.liftToBlockApiErr)

    def exploratoryDeploy(
        term: String,
        blockHash: Option[String],
        usePreStateHash: Boolean
    ): F[ExploratoryDeployResponse] =
      BlockAPI
        .exploratoryDeploy(term, blockHash, usePreStateHash, devMode)
        .flatMap(_.liftToBlockApiErr)
        .map(toExploratoryResponse)

    def status: F[ApiStatus] =
      ApiStatus(
        version = 1,
        message = "OK"
      ).pure

    def getBlocksByHeights(startBlockNumber: Long, endBlockNumber: Long): F[List[LightBlockInfo]] =
      BlockAPI
        .getBlocksByHeights(startBlockNumber, endBlockNumber, apiMaxBlocksLimit)
        .flatMap(_.liftToBlockApiErr)

    def isFinalized(hash: String): F[Boolean] =
      BlockAPI.isFinalized(hash).flatMap(_.liftToBlockApiErr)
  }

  // Rholang terms interesting for translation to JSON

  sealed trait RhoExpr
  // Nested expressions
  final case class ExprPar(data: List[RhoExpr])        extends RhoExpr
  final case class ExprList(data: List[RhoExpr])       extends RhoExpr
  final case class ExprTuple(data: List[RhoExpr])      extends RhoExpr
  final case class ExprMap(data: Map[String, RhoExpr]) extends RhoExpr
  // Terminal expressions (here is the data)
  final case class ExprBool(data: Boolean)  extends RhoExpr
  final case class ExprInt(data: Long)      extends RhoExpr
  final case class ExprString(data: String) extends RhoExpr
  final case class ExprUri(data: String)    extends RhoExpr
  // Binary data is encoded as base16 string
  final case class ExprBytes(data: String)     extends RhoExpr
  final case class ExprUnforg(data: RhoUnforg) extends RhoExpr

  // Unforgeable name
  sealed trait RhoUnforg
  final case class UnforgPrivate(data: String)  extends RhoUnforg
  final case class UnforgDeploy(data: String)   extends RhoUnforg
  final case class UnforgDeployer(data: String) extends RhoUnforg

  // API request & response types

  final case class DeployRequest(
      data: DeployData,
      deployer: String,
      signature: String,
      sigAlgorithm: String
  )

  final case class ExploreDeployRequest(
      term: String,
      blockHash: String,
      usePreStateHash: Boolean
  )

  final case class DataRequest(
      // For simplicity only one Unforgeable name is allowed
      // instead of the whole RhoExpr (proto Par)
      name: RhoUnforg,
      // Number of blocks in the past to search for data
      depth: Int
  )

  final case class DataResponse(
      exprs: List[RhoExprWithBlock],
      length: Int
  )

  final case class RhoExprWithBlock(
      expr: RhoExpr,
      block: LightBlockInfo
  )

  final case class ExploratoryDeployResponse(
      expr: Seq[RhoExpr],
      block: LightBlockInfo
  )

  final case class PrepareRequest(
      deployer: String,
      timestamp: Long,
      nameQty: Int
  )

  final case class PrepareResponse(
      names: List[String],
      seqNumber: Int
  )

  final case class ApiStatus(
      version: Int,
      message: String
  )

  // Exception thrown by BlockAPI
  final class BlockApiException(message: String) extends Exception(message)

  // Deploy signature error
  final class SignatureException(message: String) extends Exception(message)

  // Conversion functions for protobuf generated types

  import WebApiSyntax._

  def toSignedDeploy[F[_]: Sync](
      sd: DeployRequest
  ): F[Signed[DeployData]] =
    for {
      pkBytes <- Base16
                  .decode(sd.deployer)
                  .liftToSigErr[F]("Public key is not valid base16 format.")
      sigBytes <- Base16
                   .decode(sd.signature)
                   .liftToSigErr[F]("Signature is not valid base16 format.")
      sig    = ByteString.copyFrom(sigBytes)
      pk     = PublicKey(pkBytes)
      sigAlg <- SignaturesAlg(sd.sigAlgorithm).liftToSigErr[F]("Signature algorithm not supported.")
      sigData <- Signed
                  .fromSignedData(sd.data, pk, sig, sigAlg)
                  .liftToSigErr[F]("Invalid signature.")
    } yield sigData

  // Binary converters - protobuf uses ByteString and in JSON is base16 string

  private def toHex(bs: ByteString) = Base16.encode(bs.toByteArray)

  private def toByteString(hexStr: String) = ByteString.copyFrom(Base16.unsafeDecode(hexStr))

  // RhoExpr from protobuf

  private def exprFromParProto(par: Par): Option[RhoExpr] = {
    val exprs = par.exprs.flatMap(exprFromExprProto) ++ par.unforgeables.flatMap(unforgFromProto)
    // Implements semantic of Par with Unit: P | Nil ==> P
    if (exprs.size == 1) exprs.head.some
    else if (exprs.isEmpty) none
    else ExprPar(exprs.toList).some
  }

  private def exprFromExprProto(exp: Expr): Option[RhoExpr] =
    // Primitive types
    if (exp.exprInstance.isGBool)
      ExprBool(exp.getGBool).some
    else if (exp.exprInstance.isGInt)
      ExprInt(exp.getGInt).some
    else if (exp.exprInstance.isGString)
      ExprString(exp.getGString).some
    else if (exp.exprInstance.isGUri)
      ExprUri(exp.getGUri).some
    else if (exp.exprInstance.isGByteArray)
      // Binary data as base16 string
      ExprBytes(toHex(exp.getGByteArray)).some
    // Tuple
    else if (exp.exprInstance.isETupleBody)
      ExprTuple(exp.getETupleBody.ps.flatMap(exprFromParProto).toList).some
    // List
    else if (exp.exprInstance.isEListBody)
      ExprList(exp.getEListBody.ps.flatMap(exprFromParProto).toList).some
    // Map
    else if (exp.exprInstance.isEMapBody) {
      val fields = for {
        (k, v)  <- exp.getEMapBody.ps
        keyExpr <- exprFromParProto(k)
        key <- keyExpr match {
                case ExprString(str) => str.some
                case ExprBytes(str)  => str.some
                case _               => none
              }
        value <- exprFromParProto(v)
      } yield (key, value)
      ExprMap(fields.toMap).some
    } else none

  private def unforgFromProto(un: GUnforgeable): Option[ExprUnforg] =
    if (un.unfInstance.isGPrivateBody)
      mkUnforgExpr(UnforgPrivate, un.unfInstance.gPrivateBody.get.id).some
    else if (un.unfInstance.isGDeployIdBody)
      mkUnforgExpr(UnforgDeploy, un.unfInstance.gDeployIdBody.get.sig).some
    else if (un.unfInstance.isGDeployerIdBody)
      mkUnforgExpr(UnforgDeployer, un.unfInstance.gDeployerIdBody.get.publicKey).some
    else none

  private def mkUnforgExpr(f: String => RhoUnforg, bs: ByteString): ExprUnforg =
    ExprUnforg(f(toHex(bs)))

  // RhoExpr to protobuf

  private def unforgToUnforgProto(unforg: RhoUnforg): GUnforgeable.UnfInstance = unforg match {
    case UnforgPrivate(name)  => GPrivateBody(GPrivate(toByteString(name)))
    case UnforgDeploy(name)   => GDeployIdBody(GDeployId(toByteString(name)))
    case UnforgDeployer(name) => GDeployerIdBody(GDeployerId(toByteString(name)))
  }

  // Data request/response protobuf wrappers

  private def toPar(req: DataRequest): Par =
    Par(unforgeables = Seq(GUnforgeable(unforgToUnforgProto(req.name))))

  private def toDataResponse(req: (Seq[DataWithBlockInfo], Int)): DataResponse = {
    val (dbs, length) = req
    val exprsWithBlock = dbs.foldLeft(List[RhoExprWithBlock]()) { (acc, data) =>
      val exprs = data.postBlockData.flatMap(exprFromParProto)
      // Implements semantic of Par with Unit: P | Nil ==> P
      val expr  = if (exprs.size == 1) exprs.head else ExprPar(exprs.toList)
      val block = data.block.get
      RhoExprWithBlock(expr, block) +: acc
    }
    DataResponse(exprsWithBlock, length)
  }

  private def toExploratoryResponse(data: (Seq[Par], LightBlockInfo)) = {
    val (pars, lightBlockInfo) = data
    val rhoExprs               = pars.flatMap(exprFromParProto)
    ExploratoryDeployResponse(rhoExprs, lightBlockInfo)
  }

}<|MERGE_RESOLUTION|>--- conflicted
+++ resolved
@@ -56,11 +56,8 @@
 
   class WebApiImpl[F[_]: Sync: Concurrent: EngineCell: Log: Span: SafetyOracle: BlockStore](
       apiMaxBlocksLimit: Int,
-<<<<<<< HEAD
+      devMode: Boolean = false,
       stateManager: StateManager[F]
-=======
-      devMode: Boolean = false
->>>>>>> cf6f2da2
   ) extends WebApi[F] {
     import WebApiSyntax._
 
