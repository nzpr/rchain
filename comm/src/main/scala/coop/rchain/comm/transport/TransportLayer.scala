--- conflicted
+++ resolved
@@ -17,11 +17,7 @@
   def broadcast(peers: Seq[PeerNode], msg: Protocol): F[Unit]
   def receive(dispatch: Protocol => F[CommunicationResponse]): F[Unit]
   def disconnect(peer: PeerNode): F[Unit]
-<<<<<<< HEAD
-  def shutdown(msg: ProtocolMessage): F[Unit]
-=======
-
->>>>>>> 63f46f96
+  def shutdown(msg: Protocol): F[Unit]
 }
 
 object TransportLayer extends TransportLayerInstances {
@@ -64,13 +60,9 @@
         EitherT.liftF(evF.receive(dis))
       }
 
-<<<<<<< HEAD
-      def disconnect(peer: PeerNode): EitherT[F, E, Unit] = EitherT.liftF(evF.disconnect(peer))
-
-      def shutdown(msg: ProtocolMessage): EitherT[F, E, Unit] = EitherT.liftF(evF.shutdown(msg))
-=======
       def disconnect(peer: PeerNode): EitherT[F, CommError, Unit] =
         EitherT.liftF(evF.disconnect(peer))
->>>>>>> 63f46f96
+
+      def shutdown(msg: Protocol): EitherT[F, CommError, Unit] = EitherT.liftF(evF.shutdown(msg))
     }
 }