--- conflicted
+++ resolved
@@ -102,20 +102,12 @@
         case Some(e) => log.warn(s"Failed to send a message to peer ${peer.id}: ${e.getMessage}")
       }
 
-<<<<<<< HEAD
   private def innerRoundTrip(peer: PeerNode,
                              request: TLRequest,
                              timeout: FiniteDuration,
                              enforce: Boolean): Task[Either[CommError, TLResponse]] =
     sendRequest(peer, request, enforce)
-      .timeout(timeout)
-=======
-  private def sendRequest(request: TLRequest,
-                          peer: PeerNode,
-                          timeout: FiniteDuration): Task[Either[CommError, TLResponse]] =
-    innerSend(peer, request)
       .nonCancelingTimeout(timeout)
->>>>>>> 7f079855
       .attempt
       .map(_.leftMap {
         case _: TimeoutException => TimeOut
