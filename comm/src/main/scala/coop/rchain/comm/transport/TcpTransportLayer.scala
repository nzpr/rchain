--- conflicted
+++ resolved
@@ -201,7 +201,6 @@
   def broadcast(peers: Seq[PeerNode], msg: Protocol): Task[Seq[CommErr[Unit]]] =
     innerBroadcast(peers, msg)
 
-<<<<<<< HEAD
   def handleToStream(toStream: ToStream): Task[Unit] = {
 
     def deleteFile(path: Path): Task[Boolean] =
@@ -219,7 +218,7 @@
           case Right(packet) =>
             withClient(toStream.peerNode, enforce = false) { stub =>
               val blob = Blob(toStream.sender, packet)
-              stub.stream(Observable.fromIterator(chunkIt(blob)))
+              stub.stream(Observable.fromIterator(Chunker.chunkIt(blob, maxMessageSize)))
             }.attempt
               .flatMap {
                 case Left(error) =>
@@ -233,25 +232,6 @@
       else deleteFile(toStream.path).void
 
     handle(3)
-=======
-  def handleToStream: ToStream => Task[Unit] = {
-    case ToStream(peer, path, sender) =>
-      PacketOps.restore[Task](path) >>= {
-        case Right(packet) =>
-          withClient(peer, enforce = false) { stub =>
-            val blob = Blob(sender, packet)
-            stub.stream(Observable.fromIterator(Chunker.chunkIt(blob, maxMessageSize)))
-          }.attempt
-            .flatMap {
-              case Left(error) => log.error(s"Error while streaming packet, error: $error")
-              case Right(_)    => Task.unit
-            }
-        case Left(error) => log.error(s"Error while streaming packet, error: $error")
-      } >>= kp(Task.delay {
-        if (path.toFile.exists)
-          path.toFile.delete
-      })
->>>>>>> 655bc350
   }
 
   private def initQueue(
