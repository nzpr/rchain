package coop.rchain.comm.discovery

import scala.collection.mutable
import scala.concurrent.duration._
import coop.rchain.comm._, CommError._
import coop.rchain.p2p.effects._
import coop.rchain.metrics.Metrics
import cats._, cats.data._, cats.implicits._
import coop.rchain.catscontrib._, Catscontrib._, ski._, TaskContrib._
import coop.rchain.comm.transport._, CommunicationResponse._
import coop.rchain.shared._
import coop.rchain.comm.protocol.routing._

object KademliaNodeDiscovery {
  def create[F[_]: Monad: Capture: Log: Time: Metrics: TransportLayer: KademliaRPC](
      src: PeerNode,
      defaultTimeout: FiniteDuration)(init: Option[PeerNode]): F[KademliaNodeDiscovery[F]] =
    for {
      knd <- (new KademliaNodeDiscovery[F](src, defaultTimeout)).pure[F]
      _   <- init.fold(().pure[F])(p => knd.addNode(p))
    } yield knd

}

private[discovery] class KademliaNodeDiscovery[
    F[_]: Monad: Capture: Log: Time: Metrics: TransportLayer: KademliaRPC](src: PeerNode,
                                                                           timeout: FiniteDuration)
    extends NodeDiscovery[F] {

  private val table = PeerTable(src)

  private val id: NodeIdentifier = src.id

  private implicit val logSource: LogSource = LogSource(this.getClass)

  private[discovery] def addNode(peer: PeerNode): F[Unit] =
    for {
      _ <- table.updateLastSeen[F](peer)
      _ <- Metrics[F].setGauge("kademlia-peers", table.peers.length.toLong)
    } yield ()

  def discover: F[Unit] =
    for {
      _     <- Time[F].sleep(5000)
      peers <- findMorePeers(10).map(_.toList)
      _     <- peers.traverse(addNode)
    } yield ()

  /**
    * Return up to `limit` candidate peers.
    *
    * Curently, this function determines the distances in the table that are
    * least populated and searches for more peers to fill those. It asks one
    * node for peers at one distance, then moves on to the next node and
    * distance. The queried nodes are not in any particular order. For now, this
    * function should be called with a relatively small `limit` parameter like
    * 10 to avoid making too many unproductive networking calls.
    */
  private def findMorePeers(limit: Int): F[Seq[PeerNode]] = {
    val dists = table.sparseness().toArray

    def find(peerSet: Set[PeerNode], potentials: Set[PeerNode], i: Int): F[Seq[PeerNode]] =
      if (peerSet.nonEmpty && potentials.size < limit && i < dists.length) {
        val dist = dists(i)
        /*
         * The general idea is to ask a peer for its peers around a certain
         * distance from our own key. So, construct a key that first differs
         * from ours at bit position dist.
         */
        val target       = id.key.to[mutable.ArrayBuffer] // Our key
        val byteIndex    = dist / 8
        val differentBit = 1 << (dist % 8)
        target(byteIndex) = (target(byteIndex) ^ differentBit).toByte // A key at a distance dist from me
        KademliaRPC[F]
          .lookup(target, peerSet.head)
          .map { results =>
            potentials ++ results.filter(
              r =>
                !potentials.contains(r)
                  && r.id.key != id.key
                  && table.find(r.id.key).isEmpty)
          } >>= (find(peerSet.tail, _, i + 1))
      } else {
        potentials.toSeq.pure[F]
      }

    find(table.peers.toSet, Set(), 0)
  }

  def peers: F[Seq[PeerNode]] = Capture[F].capture(table.peers)

  def handleCommunications: Protocol => F[CommunicationResponse] =
    protocol =>
      ProtocolHelper.sender(protocol).fold(notHandled(senderNotAvailable).pure[F]) { sender =>
        table.updateLastSeen[F](sender) >>= kp(protocol match {
          case Protocol(_, Protocol.Message.Ping(_))        => handlePing
          case Protocol(_, Protocol.Message.Lookup(lookup)) => handleLookup(sender, lookup)
          case Protocol(_, Protocol.Message.Disconnect(disconnect)) =>
            handleDisconnect(sender, disconnect)
          case _ => notHandled(unexpectedMessage(protocol.toString)).pure[F]
        })
    }

  private def handlePing: F[CommunicationResponse] =
    Metrics[F].incrementCounter("ping-recv-count").as(handledWithMessage(ProtocolHelper.pong(src)))

  /**
    * Validate incoming LOOKUP message and return an answering
    * LOOKUP_RESPONSE.
    */
  private def handleLookup(sender: PeerNode, lookup: Lookup): F[CommunicationResponse] = {
    val id = lookup.id.toByteArray

    for {
      peers          <- Capture[F].capture(table.lookup(id))
      lookupResponse = ProtocolHelper.lookupResponse(src, peers)
      _              <- Metrics[F].incrementCounter("lookup-recv-count")
    } yield handledWithMessage(lookupResponse)
  }

  /**
    * Remove sending peer from table.
    */
  private def handleDisconnect(sender: PeerNode, disconnect: Disconnect): F[CommunicationResponse] =
    for {
      _ <- Log[F].info(s"Forgetting about ${sender.toAddress}.")
      _ <- TransportLayer[F].disconnect(sender)
      _ <- Capture[F].capture(table.remove(sender.key))
      _ <- Metrics[F].incrementCounter("disconnect-recv-count")
<<<<<<< HEAD
      _ <- Metrics[F].setGauge("peers", table.peers.length.toLong)
    } yield handledWithoutMessage
=======
      _ <- Metrics[F].setGauge("kademlia-peers", table.peers.length.toLong)
    } yield handledWitoutMessage
>>>>>>> acdcd969
}<|MERGE_RESOLUTION|>--- conflicted
+++ resolved
@@ -127,11 +127,6 @@
       _ <- TransportLayer[F].disconnect(sender)
       _ <- Capture[F].capture(table.remove(sender.key))
       _ <- Metrics[F].incrementCounter("disconnect-recv-count")
-<<<<<<< HEAD
-      _ <- Metrics[F].setGauge("peers", table.peers.length.toLong)
+      _ <- Metrics[F].setGauge("kademlia-peers", table.peers.length.toLong)
     } yield handledWithoutMessage
-=======
-      _ <- Metrics[F].setGauge("kademlia-peers", table.peers.length.toLong)
-    } yield handledWitoutMessage
->>>>>>> acdcd969
 }