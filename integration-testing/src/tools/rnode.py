import logging
import re
import tempfile
import tools.resources as resources
from tools.util import log_box

from multiprocessing import Queue, Process
from queue import Empty

default_image = "rchain-integration-testing:latest"

rnode_binary='/opt/docker/bin/rnode'
rnode_directory = "/var/lib/rnode"
rnode_deploy_dir = f"{rnode_directory}/deploy"
rnode_bonds_file = f'{rnode_directory}/genesis/bonds.txt'
rnode_certificate = f'{rnode_directory}/node.certificate.pem'
rnode_key = f'{rnode_directory}/node.key.pem'

class InterruptedException(Exception):
    pass

class Node:
    def __init__(self, container, deploy_dir, docker_client, timeout):
        self.container = container
        self.local_deploy_dir = deploy_dir
        self.remote_deploy_dir = rnode_deploy_dir
        self.name = container.name
        self.docker_client = docker_client
        self.timeout = timeout

    def logs(self):
        return self.container.logs().decode('utf-8')

    def get_rnode_address(self):
        log_content = self.logs()
        m = re.search("Listening for traffic on (rnode://.*:\d+)\.$", log_content, re.MULTILINE | re.DOTALL)
        address = m[1]

        logging.info(f"Bootstrap address: `{address}`")
        return address

    def cleanup(self):
        with log_box(logging.info, f"Logs for node {self.container.name}:"):
            logs = self.logs().splitlines()
            for log_line in logs:
                logging.info(f"{self.container.name}: {log_line}")

        logging.info(f"Remove container {self.container.name}")
        self.container.remove(force=True, v=True)

    def deploy(self, contract):
        cmd = f'{rnode_binary} deploy --from "0x1" --phlo-limit 0 --phlo-price 0 --nonce 0 {rnode_deploy_dir}/{contract}'
        return self.exec_run(cmd)

    def propose(self):
        return self.exec_run(f'{rnode_binary} propose')

    def show_blocks(self):
        return self.exec_run(f'{rnode_binary} show-blocks')

    def exec_run(self, cmd):
        queue = Queue(1)

        def execution():
            r = self.container.exec_run(cmd)
            queue.put((r.exit_code, r.output.decode('utf-8')))

        process = Process(target=execution)

        logging.info(f"Execute '{cmd}' in a separate process")

        process.start()

        try:
            logging.debug(f"Wait for result for {self.timeout}s")
            result = queue.get(self.timeout)
            logging.debug("Returning '{result}'")
            return result
        except Empty:
            process.terminate()
            process.join()
            raise Exception(f"The command '{cmd}' hasn't finished execution after {self.timeout}s")

    __timestamp_rx = "\d\d:\d\d:\d\d\.\d\d\d"
    __log_message_rx = re.compile(f"^{__timestamp_rx} (.*?)(?={__timestamp_rx})", re.MULTILINE | re.DOTALL)


    def log_lines(self):
        log_content = self.logs()
        return Node.__log_message_rx.split(log_content)

<<<<<<< HEAD

def __read_validator_keys():
    # Using pre-generated validator key pairs by rnode. We do this because warning below  with python generated keys
    # WARN  coop.rchain.casper.Validate$ - CASPER: Ignoring block 2cb8fcc56e... because block creator 3641880481... has 0 weight
    f=open(resources.file_path('pregenerated-validator-private-public-key-pairs.txt'))
    lines=f.readlines()
    random.shuffle(lines)
    return [line.split() for line in lines]

validator_keys = __read_validator_keys()

def __create_node_container(docker_client, image, name, network, command, rnode_timeout, extra_volumes, memory, cpuset_cpus):
=======
def __create_node_container(docker_client, image, name, network, bonds_file, command, extra_volumes, memory, cpuset_cpus):
>>>>>>> e6ed91a0
    deploy_dir = tempfile.mkdtemp(dir="/tmp", prefix="rchain-integration-test")

    container  = docker_client.containers.run( image,
                                               name=name,
                                               user='root',
                                               detach=True,
                                               cpuset_cpus=cpuset_cpus,
                                               mem_limit=memory,
                                               network=network,
                                               volumes=[
                                                           f"{bonds_file}:{rnode_bonds_file}",
                                                           f"{deploy_dir}:{rnode_deploy_dir}"
                                                       ] + extra_volumes,
                                               command=command,
                                               hostname=name)
    return Node(container, deploy_dir, docker_client, rnode_timeout)

<<<<<<< HEAD
def create_bootstrap_node(docker_client, network, rnode_timeout, image=default_image, memory="1024m", cpuset_cpus="0"):
=======
def create_bootstrap_node(docker_client, network, bonds_file, key_pair, image=default_image, memory="1024m", cpuset_cpus="0"):
>>>>>>> e6ed91a0
    """
    Create bootstrap node.
    """

    key_file = resources.file_path("bootstrap_certificate/node.key.pem")
    cert_file = resources.file_path("bootstrap_certificate/node.certificate.pem")

    logging.info(f"Using key_file={key_file} and cert_file={cert_file}")

    name = f"bootstrap.{network}"
    command = f"run --port 40400 --standalone --validator-private-key {key_pair.private_key} --validator-public-key {key_pair.public_key} --host {name}"

    volumes = [
        f"{cert_file}:{rnode_certificate}",
        f"{key_file}:{rnode_key}"
    ]

    logging.info(f"Starting bootstrap node {name}\ncommand:`{command}`")

<<<<<<< HEAD
    return __create_node_container(docker_client, image, name, network, command, rnode_timeout, volumes, memory, cpuset_cpus)

def create_peer_nodes(docker_client, n, bootstrap, network, rnode_timeout, image=default_image, memory="1024m", cpuset_cpus="0"):
=======
    return __create_node_container(docker_client, image, name, network, bonds_file, command, volumes, memory, cpuset_cpus)

def create_peer_nodes(docker_client, bootstrap, network, bonds_file, key_pairs, image=default_image, memory="1024m", cpuset_cpus="0"):
>>>>>>> e6ed91a0
    """
    Create peer nodes
    """
    assert len(set(key_pairs)) == len(key_pairs), "There shouldn't be any duplicates in the key pairs"

    bootstrap_address = bootstrap.get_rnode_address()

    logging.info(f"Create {len(key_pairs)} peer nodes to connect to bootstrap {bootstrap_address}.")

    def create_peer(i, key_pair):
        name = f"peer{i}.{network}"
        command = f"run --bootstrap {bootstrap_address} --validator-private-key {key_pair.private_key} --validator-public-key {key_pair.public_key} --host {name}"

        logging.info(f"Starting peer node {name} with command: `{command}`")
<<<<<<< HEAD
        return __create_node_container(docker_client, image, name, network, command, rnode_timeout, [], memory, cpuset_cpus)
=======
        return __create_node_container(docker_client, image, name, network, bonds_file, command, [], memory, cpuset_cpus)
>>>>>>> e6ed91a0

    return [ create_peer(i, key_pair)
             for i, key_pair in enumerate(key_pairs)]<|MERGE_RESOLUTION|>--- conflicted
+++ resolved
@@ -67,7 +67,7 @@
 
         process = Process(target=execution)
 
-        logging.info(f"Execute '{cmd}' in a separate process")
+        logging.info(f"{self.container}: Execute '{cmd}'")
 
         process.start()
 
@@ -89,22 +89,7 @@
         log_content = self.logs()
         return Node.__log_message_rx.split(log_content)
 
-<<<<<<< HEAD
-
-def __read_validator_keys():
-    # Using pre-generated validator key pairs by rnode. We do this because warning below  with python generated keys
-    # WARN  coop.rchain.casper.Validate$ - CASPER: Ignoring block 2cb8fcc56e... because block creator 3641880481... has 0 weight
-    f=open(resources.file_path('pregenerated-validator-private-public-key-pairs.txt'))
-    lines=f.readlines()
-    random.shuffle(lines)
-    return [line.split() for line in lines]
-
-validator_keys = __read_validator_keys()
-
-def __create_node_container(docker_client, image, name, network, command, rnode_timeout, extra_volumes, memory, cpuset_cpus):
-=======
-def __create_node_container(docker_client, image, name, network, bonds_file, command, extra_volumes, memory, cpuset_cpus):
->>>>>>> e6ed91a0
+def __create_node_container(docker_client, image, name, network, bonds_file, command, rnode_timeout, extra_volumes, memory, cpuset_cpus):
     deploy_dir = tempfile.mkdtemp(dir="/tmp", prefix="rchain-integration-test")
 
     container  = docker_client.containers.run( image,
@@ -122,11 +107,7 @@
                                                hostname=name)
     return Node(container, deploy_dir, docker_client, rnode_timeout)
 
-<<<<<<< HEAD
-def create_bootstrap_node(docker_client, network, rnode_timeout, image=default_image, memory="1024m", cpuset_cpus="0"):
-=======
-def create_bootstrap_node(docker_client, network, bonds_file, key_pair, image=default_image, memory="1024m", cpuset_cpus="0"):
->>>>>>> e6ed91a0
+def create_bootstrap_node(docker_client, network, bonds_file, key_pair, rnode_timeout, image=default_image, memory="1024m", cpuset_cpus="0"):
     """
     Create bootstrap node.
     """
@@ -146,15 +127,9 @@
 
     logging.info(f"Starting bootstrap node {name}\ncommand:`{command}`")
 
-<<<<<<< HEAD
-    return __create_node_container(docker_client, image, name, network, command, rnode_timeout, volumes, memory, cpuset_cpus)
+    return __create_node_container(docker_client, image, name, network, bonds_file, command, rnode_timeout, volumes, memory, cpuset_cpus)
 
-def create_peer_nodes(docker_client, n, bootstrap, network, rnode_timeout, image=default_image, memory="1024m", cpuset_cpus="0"):
-=======
-    return __create_node_container(docker_client, image, name, network, bonds_file, command, volumes, memory, cpuset_cpus)
-
-def create_peer_nodes(docker_client, bootstrap, network, bonds_file, key_pairs, image=default_image, memory="1024m", cpuset_cpus="0"):
->>>>>>> e6ed91a0
+def create_peer_nodes(docker_client, bootstrap, network, bonds_file, key_pairs, rnode_timeout, image=default_image, memory="1024m", cpuset_cpus="0"):
     """
     Create peer nodes
     """
@@ -169,11 +144,8 @@
         command = f"run --bootstrap {bootstrap_address} --validator-private-key {key_pair.private_key} --validator-public-key {key_pair.public_key} --host {name}"
 
         logging.info(f"Starting peer node {name} with command: `{command}`")
-<<<<<<< HEAD
-        return __create_node_container(docker_client, image, name, network, command, rnode_timeout, [], memory, cpuset_cpus)
-=======
-        return __create_node_container(docker_client, image, name, network, bonds_file, command, [], memory, cpuset_cpus)
->>>>>>> e6ed91a0
+
+        return __create_node_container(docker_client, image, name, network, bonds_file, command, rnode_timeout, [], memory, cpuset_cpus)
 
     return [ create_peer(i, key_pair)
              for i, key_pair in enumerate(key_pairs)]