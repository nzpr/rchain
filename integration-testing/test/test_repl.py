--- conflicted
+++ resolved
@@ -1,17 +1,9 @@
-<<<<<<< HEAD
-import os
-import pytest
-import logging
-
 from typing import TYPE_CHECKING
 if TYPE_CHECKING:
     from rnode_testing.rnode import Node
 
 
 def without_banner_and_prompt(input: str, output: str) -> str:
-=======
-def without_banner_and_prompt(input, output):
->>>>>>> 81ff3d75
     banner_and_prompt = '\x1b[31m\n  ╦═╗┌─┐┬ ┬┌─┐┬┌┐┌  ╔╗╔┌─┐┌┬┐┌─┐  ╦═╗╔═╗╔═╗╦  \n  ╠╦╝│  ├─┤├─┤││││  ║║║│ │ ││├┤   ╠╦╝║╣ ╠═╝║  \n  ╩╚═└─┘┴ ┴┴ ┴┴┘└┘  ╝╚╝└─┘─┴┘└─┘  ╩╚═╚═╝╩  ╩═╝\n    \x1b[0m\n\x1b[32mrholang $ '
     assert output.startswith(banner_and_prompt)
     without_banner_and_prompt = output[len(banner_and_prompt):]
