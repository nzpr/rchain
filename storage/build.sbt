--- conflicted
+++ resolved
@@ -1,42 +1,3 @@
-<<<<<<< HEAD
-lazy val root = (project in file(".")).
-  settings(
-    inThisBuild(List(
-      organization := "coop.rchain",
-      scalaVersion := "2.12.1",
-      version      := "0.1.0-SNAPSHOT"
-    )),
-    name := "storage",
-    // http://assets.maven-repository.com/artifact/org.lmdbjava/lmdbjava/0.0.2
-    // Last modified: 2016-07-29 02:24:11 UTC
-    libraryDependencies += "org.lmdbjava" % "lmdbjava" % "0.0.2",
-    // https://mvnrepository.com/artifact/junit/junit/4.12
-    // Date: Dec 04, 2014
-    libraryDependencies += "junit" % "junit" % "4.12" % "test",
-    // https://mvnrepository.com/artifact/org.deephacks.lmdbjni/lmdbjni-linux64
-    // Date: Jan 19, 2017
-    libraryDependencies += "org.deephacks.lmdbjni" % "lmdbjni-linux64" % "0.4.7",
-    // https://mvnrepository.com/artifact/org.agrona/Agrona
-    // Date: Dec 20, 2016
-    libraryDependencies += "org.agrona" % "Agrona" % "0.9.1",
-    // https://mvnrepository.com/artifact/org.hamcrest/hamcrest-all
-    // Date: Jul 09, 2012
-    libraryDependencies += "org.hamcrest" % "hamcrest-all" % "1.3" % "test",
-    // https://mvnrepository.com/artifact/com.google.guava/guava
-    // Date: Aug 04, 2017
-    libraryDependencies += "com.google.guava" % "guava" % "23.0"
-    // http://www.scalatest.org/install
-    // Date: Oct 10, 2017
-    // libraryDependencies += "org.scalactic" %% "scalactic" % "3.0.1"
-    // libraryDependencies += "org.scalatest" %% "scalatest" % "3.0.1" % "test"
-
-    // http://www.scalatest.org/install
-    // http://www.scalatest.org/supersafe
-    // Date: 0ct 10, 2017
-    // addSbtPlugin("com.artima.supersafe" % "sbtplugin" % "1.1.2")
-  )
-
-=======
 // import Dependencies._
 
 lazy val root = (project in file(".")).
@@ -76,5 +37,4 @@
     // addSbtPlugin("com.artima.supersafe" % "sbtplugin" % "1.1.2")
   )
 
->>>>>>> 4d3b0ecd
 connectInput in run := true
