--- conflicted
+++ resolved
@@ -98,16 +98,11 @@
 }
 
 object Meta {
-<<<<<<< HEAD
   def empty =
     new Meta(new AtomicInteger(0), extensible = true)
 
   def apply(extensible: Boolean): Meta =
     new Meta(new AtomicInteger(0), extensible)
 }
-=======
-  def empty = Meta(map = mutable.Map(), 0, extensible = true)
-}
 
-object NilMeta extends Ob
->>>>>>> 06464150
+object NilMeta extends Ob