--- conflicted
+++ resolved
@@ -23,15 +23,9 @@
     * This is the code that is invoked when a message (the task formal)
     * is removed from an actor's mailbox.
     */
-<<<<<<< HEAD
   override def schedule(task: Ctxt, state: State): Unit = {
-    logger.debug("Schedule task on actor")
+    logger.debug(s"Schedule task on $this")
     super.lookupAndInvoke(task, state)
-=======
-  override def schedule(task: Ctxt, state: State, globalEnv: GlobalEnv): Unit = {
-    logger.debug(s"Schedule task on $this")
-    super.lookupAndInvoke(task, state, globalEnv)
->>>>>>> 8925d217
   }
 
   /** Updates an actor
